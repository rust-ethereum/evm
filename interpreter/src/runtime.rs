--- conflicted
+++ resolved
@@ -1,15 +1,9 @@
-<<<<<<< HEAD
-use crate::{fork::Fork, ExitError};
-use alloc::rc::Rc;
-use alloc::vec::Vec;
-=======
 use alloc::{rc::Rc, vec::Vec};
 
->>>>>>> fda8a408
 use primitive_types::{H160, H256, U256};
 use sha3::{Digest, Keccak256};
 
-use crate::error::ExitError;
+use crate::{error::ExitError, fork::Fork};
 
 /// Gas state.
 pub trait GasState {
