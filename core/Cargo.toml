[package]
name = "evm-core"
version = "0.33.0"
license = "Apache-2.0"
authors = ["Wei Tang <hi@that.world>", "Parity Technologies <admin@parity.io>"]
description = "Portable Ethereum Virtual Machine implementation written in pure Rust."
repository = "https://github.com/sorpaas/rust-evm"
keywords = ["no_std", "ethereum"]
edition = "2018"

[dependencies]
<<<<<<< HEAD
primitive-types = { version = "0.11", default-features = false }
codec = { package = "parity-scale-codec", version = "3.0", default-features = false, features = ["derive", "full"], optional = true }
=======
primitive-types = { version = ">= 0.10, <= 0.11", default-features = false }
codec = { package = "parity-scale-codec", version = "2.0", default-features = false, features = ["derive", "full"], optional = true }
>>>>>>> 3b42d657
serde = { version = "1.0", default-features = false, features = ["derive"], optional = true }
scale-info = { version = "2.0.0", default-features = false, features = ["derive"], optional = true }

[dev-dependencies]
hex = "0.4"

[features]
default = ["std"]
with-codec = ["codec", "scale-info", "primitive-types/impl-codec"]
with-serde = ["serde", "primitive-types/impl-serde"]
std = ["primitive-types/std", "codec/std", "serde/std", "scale-info/std"]<|MERGE_RESOLUTION|>--- conflicted
+++ resolved
@@ -1,6 +1,6 @@
 [package]
 name = "evm-core"
-version = "0.33.0"
+version = "0.34.0"
 license = "Apache-2.0"
 authors = ["Wei Tang <hi@that.world>", "Parity Technologies <admin@parity.io>"]
 description = "Portable Ethereum Virtual Machine implementation written in pure Rust."
@@ -9,13 +9,8 @@
 edition = "2018"
 
 [dependencies]
-<<<<<<< HEAD
 primitive-types = { version = "0.11", default-features = false }
 codec = { package = "parity-scale-codec", version = "3.0", default-features = false, features = ["derive", "full"], optional = true }
-=======
-primitive-types = { version = ">= 0.10, <= 0.11", default-features = false }
-codec = { package = "parity-scale-codec", version = "2.0", default-features = false, features = ["derive", "full"], optional = true }
->>>>>>> 3b42d657
 serde = { version = "1.0", default-features = false, features = ["derive"], optional = true }
 scale-info = { version = "2.0.0", default-features = false, features = ["derive"], optional = true }
 
