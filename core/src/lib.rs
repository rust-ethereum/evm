//! Core layer for EVM.

#![deny(warnings)]
#![forbid(unsafe_code, unused_variables, unused_imports)]
#![cfg_attr(not(feature = "std"), no_std)]

extern crate alloc;

mod error;
mod eval;
mod external;
mod memory;
mod opcode;
mod stack;
mod utils;
mod valids;

pub use crate::error::{Capture, ExitError, ExitFatal, ExitReason, ExitRevert, ExitSucceed, Trap};
pub use crate::external::ExternalOperation;
pub use crate::memory::Memory;
pub use crate::opcode::Opcode;
pub use crate::stack::Stack;
pub use crate::valids::Valids;

use crate::eval::{eval, Control};
use alloc::rc::Rc;
use alloc::vec::Vec;
use core::ops::Range;
use primitive_types::{H160, U256};

/// Core execution layer for EVM.
pub struct Machine {
	/// Program data.
	data: Rc<Vec<u8>>,
	/// Program code.
	code: Rc<Vec<u8>>,
	/// Program counter.
	position: Result<usize, ExitReason>,
	/// Return value.
	return_range: Range<U256>,
	/// Code validity maps.
	valids: Valids,
	/// Memory.
	memory: Memory,
	/// Stack.
	stack: Stack,
}

/// EVM interpreter handler.
pub trait InterpreterHandler {
	fn before_eval(&mut self);

	fn after_eval(&mut self);

	fn before_bytecode(
		&mut self,
		opcode: Opcode,
		pc: usize,
		machine: &Machine,
		address: &H160,
	) -> Result<(), ExitError>;

	// Only invoked if #[cfg(feature = "tracing")]
	fn after_bytecode(&mut self, result: &Result<(), Capture<ExitReason, Trap>>, machine: &Machine);
}

impl Machine {
	/// Reference of machine stack.
	#[must_use]
	pub const fn stack(&self) -> &Stack {
		&self.stack
	}
	/// Mutable reference of machine stack.
	pub fn stack_mut(&mut self) -> &mut Stack {
		&mut self.stack
	}
	/// Reference of machine memory.
	#[must_use]
	pub const fn memory(&self) -> &Memory {
		&self.memory
	}
	/// Mutable reference of machine memory.
	pub fn memory_mut(&mut self) -> &mut Memory {
		&mut self.memory
	}
	/// Return a reference of the program counter.
	pub const fn position(&self) -> &Result<usize, ExitReason> {
		&self.position
	}

	/// Create a new machine with given code and data.
	#[must_use]
	pub fn new(
		code: Rc<Vec<u8>>,
		data: Rc<Vec<u8>>,
		stack_limit: usize,
		memory_limit: usize,
	) -> Self {
		let valids = Valids::new(&code[..]);

		Self {
			data,
			code,
			position: Ok(0),
			return_range: U256::zero()..U256::zero(),
			valids,
			memory: Memory::new(memory_limit),
			stack: Stack::new(stack_limit),
		}
	}

	/// Explicit exit of the machine. Further step will return error.
	pub fn exit(&mut self, reason: ExitReason) {
		self.position = Err(reason);
	}

	/// Inspect the machine's next opcode and current stack.
	#[must_use]
	pub fn inspect(&self) -> Option<(Opcode, &Stack)> {
		let Ok(position) = self.position else { return None };
		self.code.get(position).map(|v| (Opcode(*v), &self.stack))
	}

	/// Copy and get the return value of the machine, if any.
	#[must_use]
	pub fn return_value(&self) -> Vec<u8> {
		if self.return_range.start > U256::from(usize::MAX) {
			vec![0; (self.return_range.end - self.return_range.start).as_usize()]
		} else if self.return_range.end > U256::from(usize::MAX) {
			let mut ret = self.memory.get(
				self.return_range.start.as_usize(),
				usize::MAX - self.return_range.start.as_usize(),
			);
			while ret.len() < (self.return_range.end - self.return_range.start).as_usize() {
				ret.push(0);
			}
			ret
		} else {
			self.memory.get(
				self.return_range.start.as_usize(),
				(self.return_range.end - self.return_range.start).as_usize(),
			)
		}
	}

	/// Loop stepping the machine, until it stops.
	pub fn run(&mut self) -> Capture<ExitReason, Trap> {
		let mut handler = SimpleInterpreterHandler::default();
		let address = H160::default();
		loop {
			match self.step(&mut handler, &address) {
				Ok(()) => (),
				Err(res) => return res,
			}
		}
	}

	#[inline]
	/// Step the machine, executing until exit or trap.
	pub fn step<H: InterpreterHandler>(
		&mut self,
		handler: &mut H,
		address: &H160,
	) -> Result<(), Capture<ExitReason, Trap>> {
		let position = *self
			.position
			.as_ref()
			.map_err(|reason| Capture::Exit(reason.clone()))?;
<<<<<<< HEAD

		match self.code.get(position).map(|v| Opcode(*v)) {
			Some(opcode) => match eval(self, opcode, position) {
				Control::Continue(p) => {
					self.position = Ok(position + p);
					Ok(())
				}
				Control::Exit(e) => {
					self.position = Err(e.clone());
					Err(Capture::Exit(e))
				}
				Control::Jump(p) => {
					self.position = Ok(p);
					Ok(())
				}
				Control::Trap(opcode) => {
					#[cfg(feature = "force-debug")]
					log::trace!(target: "evm", "OpCode Trap: {:?}", opcode);

					self.position = Ok(position + 1);
					Err(Capture::Trap(opcode))
				}
			},
			None => {
				self.position = Err(ExitSucceed::Stopped.into());
				Err(Capture::Exit(ExitSucceed::Stopped.into()))
=======
		match eval(self, position, handler, address) {
			Control::Exit(e) => {
				self.position = Err(e.clone());
				Err(Capture::Exit(e))
>>>>>>> df6f4942
			}
			Control::Trap(opcode) => Err(Capture::Trap(opcode)),
			Control::Continue(_) | Control::Jump(_) => Ok(()),
		}
	}
}

pub struct SimpleInterpreterHandler {
	pub executed: u64,
	pub profile: [u64; 256],
	pub address: H160,
}

impl SimpleInterpreterHandler {
	#[must_use]
	pub const fn new(address: H160) -> Self {
		Self {
			executed: 0,
			profile: [0; 256],
			address,
		}
	}
}

impl Default for SimpleInterpreterHandler {
	fn default() -> Self {
		Self {
			executed: 0,
			profile: [0; 256],
			address: H160::default(),
		}
	}
}

impl InterpreterHandler for SimpleInterpreterHandler {
	fn before_eval(&mut self) {}

	fn after_eval(&mut self) {}

	#[inline]
	fn before_bytecode(
		&mut self,
		opcode: Opcode,
		_pc: usize,
		_machine: &Machine,
		_address: &H160,
	) -> Result<(), ExitError> {
		self.executed += 1;
		self.profile[opcode.as_usize()] += 1;
		Ok(())
	}

	#[inline]
	fn after_bytecode(
		&mut self,
		_result: &Result<(), Capture<ExitReason, Trap>>,
		_machine: &Machine,
	) {
	}
}<|MERGE_RESOLUTION|>--- conflicted
+++ resolved
@@ -8,7 +8,6 @@
 
 mod error;
 mod eval;
-mod external;
 mod memory;
 mod opcode;
 mod stack;
@@ -16,7 +15,6 @@
 mod valids;
 
 pub use crate::error::{Capture, ExitError, ExitFatal, ExitReason, ExitRevert, ExitSucceed, Trap};
-pub use crate::external::ExternalOperation;
 pub use crate::memory::Memory;
 pub use crate::opcode::Opcode;
 pub use crate::stack::Stack;
@@ -166,39 +164,10 @@
 			.position
 			.as_ref()
 			.map_err(|reason| Capture::Exit(reason.clone()))?;
-<<<<<<< HEAD
-
-		match self.code.get(position).map(|v| Opcode(*v)) {
-			Some(opcode) => match eval(self, opcode, position) {
-				Control::Continue(p) => {
-					self.position = Ok(position + p);
-					Ok(())
-				}
-				Control::Exit(e) => {
-					self.position = Err(e.clone());
-					Err(Capture::Exit(e))
-				}
-				Control::Jump(p) => {
-					self.position = Ok(p);
-					Ok(())
-				}
-				Control::Trap(opcode) => {
-					#[cfg(feature = "force-debug")]
-					log::trace!(target: "evm", "OpCode Trap: {:?}", opcode);
-
-					self.position = Ok(position + 1);
-					Err(Capture::Trap(opcode))
-				}
-			},
-			None => {
-				self.position = Err(ExitSucceed::Stopped.into());
-				Err(Capture::Exit(ExitSucceed::Stopped.into()))
-=======
 		match eval(self, position, handler, address) {
 			Control::Exit(e) => {
 				self.position = Err(e.clone());
 				Err(Capture::Exit(e))
->>>>>>> df6f4942
 			}
 			Control::Trap(opcode) => Err(Capture::Trap(opcode)),
 			Control::Continue(_) | Control::Jump(_) => Ok(()),
