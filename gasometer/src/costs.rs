--- conflicted
+++ resolved
@@ -213,7 +213,6 @@
 	is_cold: bool,
 	config: &Config,
 ) -> Result<u64, ExitError> {
-<<<<<<< HEAD
 	let (gas_sload, gas_sstore_reset) = if config.increase_state_access_gas {
 		(
 			config.gas_storage_read_warm,
@@ -242,24 +241,6 @@
 				gas_sload
 			}
 		}
-=======
-	if config.sstore_gas_metering {
-		if config.sstore_revert_under_stipend && gas < config.call_stipend {
-			return Err(ExitError::OutOfGas);
-		}
-
-		Ok(if new == current {
-			config.gas_sload
-		} else if original == current {
-			if original == H256::zero() {
-				config.gas_sstore_set
-			} else {
-				config.gas_sstore_reset
-			}
-		} else {
-			config.gas_sload
-		})
->>>>>>> 4a86c2d7
 	} else {
 		if current == H256::zero() && new != H256::zero() {
 			config.gas_sstore_set
