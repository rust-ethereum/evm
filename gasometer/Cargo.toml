[package]
name = "evm-gasometer"
version = "0.33.0"
license = "Apache-2.0"
authors = ["Wei Tang <hi@that.world>", "Parity Technologies <admin@parity.io>"]
description = "Portable Ethereum Virtual Machine implementation written in pure Rust."
repository = "https://github.com/sorpaas/rust-evm"
keywords = ["no_std", "ethereum"]
edition = "2018"

[dependencies]
<<<<<<< HEAD
primitive-types = { version = "0.11", default-features = false }
=======
primitive-types = { version = ">= 0.10, <= 0.11", default-features = false }
>>>>>>> 3b42d657
evm-core = { version = "0.33", path = "../core", default-features = false }
evm-runtime = { version = "0.33", path = "../runtime", default-features = false }
environmental = { version = "1.1.2", default-features = false, optional = true }

[features]
default = ["std"]
std = [
  "evm-core/std",
  "evm-runtime/std",
  "primitive-types/std",
  "environmental/std"
]
tracing = [
  "environmental"
]<|MERGE_RESOLUTION|>--- conflicted
+++ resolved
@@ -1,6 +1,6 @@
 [package]
 name = "evm-gasometer"
-version = "0.33.0"
+version = "0.34.0"
 license = "Apache-2.0"
 authors = ["Wei Tang <hi@that.world>", "Parity Technologies <admin@parity.io>"]
 description = "Portable Ethereum Virtual Machine implementation written in pure Rust."
@@ -9,11 +9,7 @@
 edition = "2018"
 
 [dependencies]
-<<<<<<< HEAD
 primitive-types = { version = "0.11", default-features = false }
-=======
-primitive-types = { version = ">= 0.10, <= 0.11", default-features = false }
->>>>>>> 3b42d657
 evm-core = { version = "0.33", path = "../core", default-features = false }
 evm-runtime = { version = "0.33", path = "../runtime", default-features = false }
 environmental = { version = "1.1.2", default-features = false, optional = true }
