[package]
name = "evm"
version = "0.31.1"
license = "Apache-2.0"
authors = ["Wei Tang <hi@that.world>", "Parity Technologies <admin@parity.io>"]
description = "SputnikVM - a Portable Blockchain Virtual Machine"
repository = "https://github.com/sorpaas/rust-evm"
keywords = ["no_std", "ethereum"]
edition = "2018"

[dependencies]
log = { version = "0.4", default-features = false }
evm-core = { version = "0.31", path = "core", default-features = false }
evm-gasometer = { version = "0.31", path = "gasometer", default-features = false }
evm-runtime = { version = "0.31", path = "runtime", default-features = false }
sha3 = { version = "0.8", default-features = false }
rlp = { version = "0.5", default-features = false }
primitive-types = { version = "0.10", default-features = false, features = ["rlp", "scale-info"] }
serde = { version = "1.0", default-features = false, features = ["derive"], optional = true }
codec = { package = "parity-scale-codec", version = "2.0", default-features = false, features = ["derive"], optional = true }
<<<<<<< HEAD
ethereum = { version = "0.9", default-features = false }
=======
ethereum = { version = ">= 0.8, < 0.11", default-features = false }
>>>>>>> 99930851
environmental = { version = "1.1.2", default-features = false, optional = true }
scale-info = { version = "1.0.0", default-features = false, features = ["derive"], optional = true }
auto_impl = "0.4.1"

[dev-dependencies]
criterion = "0.3"
hex = "0.4"

[[bench]]
name = "loop"
harness = false

[features]
default = ["std"]
with-codec = ["codec", "scale-info", "evm-core/with-codec", "primitive-types/codec", "ethereum/with-codec"]
with-serde = ["serde", "evm-core/with-serde", "primitive-types/serde", "ethereum/with-serde"]
std = ["evm-core/std", "evm-gasometer/std", "evm-runtime/std", "sha3/std", "primitive-types/std", "serde/std", "codec/std", "log/std", "ethereum/std", "environmental/std", "scale-info/std"]
tracing = [
  "environmental"
]

[workspace]
members = [
  "core",
  "gasometer",
  "runtime",
  "fuzzer"
]

# Use not-yet-released scale-info-compatible `ethereum` crate.
[patch.crates-io]
ethereum = { git = "https://github.com/purestake/ethereum", branch = "master"}<|MERGE_RESOLUTION|>--- conflicted
+++ resolved
@@ -18,11 +18,7 @@
 primitive-types = { version = "0.10", default-features = false, features = ["rlp", "scale-info"] }
 serde = { version = "1.0", default-features = false, features = ["derive"], optional = true }
 codec = { package = "parity-scale-codec", version = "2.0", default-features = false, features = ["derive"], optional = true }
-<<<<<<< HEAD
-ethereum = { version = "0.9", default-features = false }
-=======
-ethereum = { version = ">= 0.8, < 0.11", default-features = false }
->>>>>>> 99930851
+ethereum = { version = "0.10", default-features = false }
 environmental = { version = "1.1.2", default-features = false, optional = true }
 scale-info = { version = "1.0.0", default-features = false, features = ["derive"], optional = true }
 auto_impl = "0.4.1"
