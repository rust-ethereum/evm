--- conflicted
+++ resolved
@@ -6,11 +6,8 @@
 	"precompile",
 	"tracer",
 	"future",
-<<<<<<< HEAD
 	"compat",
-=======
 	"mainnet",
->>>>>>> 0ad525b5
 
 	"features/evm64",
 ]
