use crate::backend::Backend;
use crate::executor::stack::precompile::{
	IsPrecompileResult, PrecompileFailure, PrecompileHandle, PrecompileOutput, PrecompileSet,
};
use crate::executor::stack::tagged_runtime::{RuntimeKind, TaggedRuntime};
use crate::gasometer::{self, Gasometer, GasCost, StorageTarget};
use crate::maybe_borrowed::MaybeBorrowed;
use crate::{
	Capture, Config, Context, CreateScheme, ExitError, ExitReason, Handler, Opcode, Runtime, Stack,
	Transfer,
};
use alloc::{collections::BTreeSet, rc::Rc, vec::Vec};
use core::{cmp::min, convert::Infallible};
use evm_core::ExitFatal;
use evm_runtime::Resolve;
use primitive_types::{H160, H256, U256};
use sha3::{Digest, Keccak256};

macro_rules! emit_exit {
	($reason:expr) => {{
		let reason = $reason;
		event!(Exit {
			reason: &reason,
			return_value: &Vec::new(),
		});
		reason
	}};
	($reason:expr, $return_value:expr) => {{
		let reason = $reason;
		let return_value = $return_value;
		event!(Exit {
			reason: &reason,
			return_value: &return_value,
		});
		(reason, return_value)
	}};
}

const DEFAULT_CALL_STACK_CAPACITY: usize = 4;

pub enum StackExitKind {
	Succeeded,
	Reverted,
	Failed,
}

#[derive(Default, Clone, Debug)]
pub struct Accessed {
	pub accessed_addresses: BTreeSet<H160>,
	pub accessed_storage: BTreeSet<(H160, H256)>,
}

impl Accessed {
	pub fn access_address(&mut self, address: H160) {
		self.accessed_addresses.insert(address);
	}

	pub fn access_addresses<I>(&mut self, addresses: I)
	where
		I: Iterator<Item = H160>,
	{
		for address in addresses {
			self.accessed_addresses.insert(address);
		}
	}

	pub fn access_storages<I>(&mut self, storages: I)
	where
		I: Iterator<Item = (H160, H256)>,
	{
		for storage in storages {
			self.accessed_storage.insert((storage.0, storage.1));
		}
	}
}

#[derive(Clone, Debug)]
pub struct StackSubstateMetadata<'config> {
	gasometer: Gasometer<'config>,
	is_static: bool,
	depth: Option<usize>,
	accessed: Option<Accessed>,
}

impl<'config> StackSubstateMetadata<'config> {
	pub fn new(gas_limit: u64, config: &'config Config) -> Self {
		let accessed = if config.increase_state_access_gas {
			Some(Accessed::default())
		} else {
			None
		};
		Self {
			gasometer: Gasometer::new(gas_limit, config),
			is_static: false,
			depth: None,
			accessed,
		}
	}

	pub fn swallow_commit(&mut self, other: Self) -> Result<(), ExitError> {
		self.gasometer.record_stipend(other.gasometer.gas())?;
		self.gasometer
			.record_refund(other.gasometer.refunded_gas())?;

		if let (Some(mut other_accessed), Some(self_accessed)) =
			(other.accessed, self.accessed.as_mut())
		{
			self_accessed
				.accessed_addresses
				.append(&mut other_accessed.accessed_addresses);
			self_accessed
				.accessed_storage
				.append(&mut other_accessed.accessed_storage);
		}

		Ok(())
	}

	pub fn swallow_revert(&mut self, other: Self) -> Result<(), ExitError> {
		self.gasometer.record_stipend(other.gasometer.gas())?;

		Ok(())
	}

	pub fn swallow_discard(&mut self, _other: Self) -> Result<(), ExitError> {
		Ok(())
	}

	pub fn spit_child(&self, gas_limit: u64, is_static: bool) -> Self {
		Self {
			gasometer: Gasometer::new(gas_limit, self.gasometer.config()),
			is_static: is_static || self.is_static,
			depth: match self.depth {
				None => Some(0),
				Some(n) => Some(n + 1),
			},
			accessed: self.accessed.as_ref().map(|_| Accessed::default()),
		}
	}

	pub fn gasometer(&self) -> &Gasometer<'config> {
		&self.gasometer
	}

	pub fn gasometer_mut(&mut self) -> &mut Gasometer<'config> {
		&mut self.gasometer
	}

	pub fn is_static(&self) -> bool {
		self.is_static
	}

	pub fn depth(&self) -> Option<usize> {
		self.depth
	}

	pub fn access_address(&mut self, address: H160) {
		if let Some(accessed) = &mut self.accessed {
			accessed.access_address(address)
		}
	}

	pub fn access_addresses<I>(&mut self, addresses: I)
	where
		I: Iterator<Item = H160>,
	{
		if let Some(accessed) = &mut self.accessed {
			accessed.access_addresses(addresses);
		}
	}

	pub fn access_storage(&mut self, address: H160, key: H256) {
		if let Some(accessed) = &mut self.accessed {
			accessed.accessed_storage.insert((address, key));
		}
	}

	pub fn access_storages<I>(&mut self, storages: I)
	where
		I: Iterator<Item = (H160, H256)>,
	{
		if let Some(accessed) = &mut self.accessed {
			accessed.access_storages(storages);
		}
	}

	pub fn accessed(&self) -> &Option<Accessed> {
		&self.accessed
	}
}

#[auto_impl::auto_impl(&mut, Box)]
pub trait StackState<'config>: Backend {
	fn metadata(&self) -> &StackSubstateMetadata<'config>;
	fn metadata_mut(&mut self) -> &mut StackSubstateMetadata<'config>;

	fn enter(&mut self, gas_limit: u64, is_static: bool);
	fn exit_commit(&mut self) -> Result<(), ExitError>;
	fn exit_revert(&mut self) -> Result<(), ExitError>;
	fn exit_discard(&mut self) -> Result<(), ExitError>;

	fn is_empty(&mut self, address: H160) -> Result<bool, ExitError>;
	fn deleted(&self, address: H160) -> bool;
	fn is_cold(&self, address: H160) -> bool;
	fn is_storage_cold(&self, address: H160, key: H256) -> bool;

	fn inc_nonce(&mut self, address: H160) -> Result<(), ExitError>;
	fn set_storage(&mut self, address: H160, key: H256, value: H256);
	fn reset_storage(&mut self, address: H160);
	fn log(&mut self, address: H160, topics: Vec<H256>, data: Vec<u8>);
	fn set_deleted(&mut self, address: H160);
	fn set_code(&mut self, address: H160, code: Vec<u8>) -> Result<(), ExitError>;
	fn transfer(&mut self, transfer: Transfer) -> Result<(), ExitError>;
	fn reset_balance(&mut self, address: H160);
	fn touch(&mut self, address: H160);

	/// Fetch the code size of an address.
	/// Provide a default implementation by fetching the code, but
	/// can be customized to use a more performant approach that don't need to
	/// fetch the code.
	fn code_size(&mut self, address: H160) -> Result<U256, ExitError> {
		Ok(U256::from(self.code(address)?.len()))
	}

	/// Fetch the code hash of an address.
	/// Provide a default implementation by fetching the code, but
	/// can be customized to use a more performant approach that don't need to
	/// fetch the code.
<<<<<<< HEAD
	fn code_hash(&mut self, address: H160) -> Result<H256, ExitError> {
		Ok(H256::from_slice(Keccak256::digest(&self.code(address)?).as_slice()))
=======
	fn code_hash(&self, address: H160) -> H256 {
		H256::from_slice(Keccak256::digest(self.code(address)).as_slice())
>>>>>>> a14b6b02
	}
	
	fn record_external_dynamic_opcode_cost(&mut self, _opcode: Opcode, _gas_cost: GasCost, _target: StorageTarget) -> Result<(), ExitError> {
		Ok(())
	}

	#[cfg(feature = "with-substrate")]
	fn record_external_cost(&mut self, _ref_time: Option<u64>, _proof_size: Option<u64>) -> Result<(), ExitError> {
		Ok(())
	}

	#[cfg(feature = "with-substrate")]
	fn refund_external_cost(&mut self, _ref_time: Option<u64>, _proof_size: Option<u64>) {}
}

/// Stack-based executor.
pub struct StackExecutor<'config, 'precompiles, S, P> {
	config: &'config Config,
	state: S,
	precompile_set: &'precompiles P,
}

impl<'config, 'precompiles, S: StackState<'config>, P: PrecompileSet>
	StackExecutor<'config, 'precompiles, S, P>
{
	/// Return a reference of the Config.
	pub fn config(&self) -> &'config Config {
		self.config
	}

	/// Return a reference to the precompile set.
	pub fn precompiles(&self) -> &'precompiles P {
		self.precompile_set
	}

	/// Create a new stack-based executor with given precompiles.
	pub fn new_with_precompiles(
		state: S,
		config: &'config Config,
		precompile_set: &'precompiles P,
	) -> Self {
		Self {
			config,
			state,
			precompile_set,
		}
	}

	pub fn state(&self) -> &S {
		&self.state
	}

	pub fn state_mut(&mut self) -> &mut S {
		&mut self.state
	}

	pub fn into_state(self) -> S {
		self.state
	}

	/// Create a substate executor from the current executor.
	pub fn enter_substate(&mut self, gas_limit: u64, is_static: bool) {
		self.state.enter(gas_limit, is_static);
	}

	/// Exit a substate. Panic if it results an empty substate stack.
	pub fn exit_substate(&mut self, kind: StackExitKind) -> Result<(), ExitError> {
		match kind {
			StackExitKind::Succeeded => self.state.exit_commit(),
			StackExitKind::Reverted => self.state.exit_revert(),
			StackExitKind::Failed => self.state.exit_discard(),
		}
	}

	/// Execute the runtime until it returns.
	pub fn execute(&mut self, runtime: &mut Runtime) -> ExitReason {
		let mut call_stack = Vec::with_capacity(DEFAULT_CALL_STACK_CAPACITY);
		call_stack.push(TaggedRuntime {
			kind: RuntimeKind::Execute,
			inner: MaybeBorrowed::Borrowed(runtime),
		});
		let (reason, _, _) = self.execute_with_call_stack(&mut call_stack);
		reason
	}

	/// Execute using Runtimes on the call_stack until it returns.
	fn execute_with_call_stack(
		&mut self,
		call_stack: &mut Vec<TaggedRuntime<'_>>,
	) -> (ExitReason, Option<H160>, Vec<u8>) {
		// This `interrupt_runtime` is used to pass the runtime obtained from the
		// `Capture::Trap` branch in the match below back to the top of the call stack.
		// The reason we can't simply `push` the runtime directly onto the stack in the
		// `Capture::Trap` branch is because the borrow-checker complains that the stack
		// is already borrowed as long as we hold a pointer on the last element
		// (i.e. the currently executing runtime).
		let mut interrupt_runtime = None;
		loop {
			if let Some(rt) = interrupt_runtime.take() {
				call_stack.push(rt);
			}
			let runtime = match call_stack.last_mut() {
				Some(runtime) => runtime,
				None => {
					return (
						ExitReason::Fatal(ExitFatal::UnhandledInterrupt),
						None,
						Vec::new(),
					);
				}
			};
			let reason = {
				let inner_runtime = &mut runtime.inner;
				match inner_runtime.run(self) {
					Capture::Exit(reason) => reason,
					Capture::Trap(Resolve::Call(rt, _)) => {
						interrupt_runtime = Some(rt.0);
						continue;
					}
					Capture::Trap(Resolve::Create(rt, _)) => {
						interrupt_runtime = Some(rt.0);
						continue;
					}
				}
			};
			let runtime_kind = runtime.kind;
			let (reason, maybe_address, return_data) = match runtime_kind {
				RuntimeKind::Create(created_address) => {
					let (reason, maybe_address, return_data) = self.cleanup_for_create(
						created_address,
						reason,
						runtime.inner.machine().return_value(),
					);
					(reason, maybe_address, return_data)
				}
				RuntimeKind::Call(code_address) => {
					let return_data = self.cleanup_for_call(
						code_address,
						&reason,
						runtime.inner.machine().return_value(),
					);
					(reason, None, return_data)
				}
				RuntimeKind::Execute => (reason, None, runtime.inner.machine().return_value()),
			};
			// We're done with that runtime now, so can pop it off the call stack
			call_stack.pop();
			// Now pass the results from that runtime on to the next one in the stack
			let runtime = match call_stack.last_mut() {
				Some(r) => r,
				None => return (reason, None, return_data),
			};
			emit_exit!(&reason, &return_data);
			let inner_runtime = &mut runtime.inner;
			let maybe_error = match runtime_kind {
				RuntimeKind::Create(_) => {
					inner_runtime.finish_create(reason, maybe_address, return_data)
				}
				RuntimeKind::Call(_) => inner_runtime.finish_call(reason, return_data),
				RuntimeKind::Execute => inner_runtime.finish_call(reason, return_data),
			};
			// Early exit if passing on the result caused an error
			if let Err(e) = maybe_error {
				return (e, None, Vec::new());
			}
		}
	}

	/// Get remaining gas.
	pub fn gas(&self) -> u64 {
		self.state.metadata().gasometer.gas()
	}

	fn record_create_transaction_cost(
		&mut self,
		init_code: &[u8],
		access_list: &[(H160, Vec<H256>)],
	) -> Result<(), ExitError> {
		let transaction_cost = gasometer::create_transaction_cost(init_code, access_list);
		let gasometer = &mut self.state.metadata_mut().gasometer;
		gasometer.record_transaction(transaction_cost)
	}

	fn maybe_record_init_code_cost(&mut self, init_code: &[u8]) -> Result<(), ExitError> {
		if let Some(limit) = self.config.max_initcode_size {
			// EIP-3860
			if init_code.len() > limit {
				self.state.metadata_mut().gasometer.fail();
				return Err(ExitError::CreateContractLimit);
			}
			return self
				.state
				.metadata_mut()
				.gasometer
				.record_cost(gasometer::init_code_cost(init_code));
		}
		Ok(())
	}

	/// Execute a `CREATE` transaction.
	pub fn transact_create(
		&mut self,
		caller: H160,
		value: U256,
		init_code: Vec<u8>,
		gas_limit: u64,
		access_list: Vec<(H160, Vec<H256>)>, // See EIP-2930
	) -> (ExitReason, Vec<u8>) {
		event!(TransactCreate {
			caller,
			value,
			init_code: &init_code,
			gas_limit,
			address: self.create_address(CreateScheme::Legacy { caller }),
		});

		if let Some(limit) = self.config.max_initcode_size {
			if init_code.len() > limit {
				self.state.metadata_mut().gasometer.fail();
				let _ = self.exit_substate(StackExitKind::Failed);
				return emit_exit!(ExitError::CreateContractLimit.into(), Vec::new());
			}
		}

		if let Err(e) = self.record_create_transaction_cost(&init_code, &access_list) {
			return emit_exit!(e.into(), Vec::new());
		}
		self.initialize_with_access_list(access_list);

		match self.create_inner(
			caller,
			CreateScheme::Legacy { caller },
			value,
			init_code,
			Some(gas_limit),
			false,
		) {
			Capture::Exit((s, _, v)) => emit_exit!(s, v),
			Capture::Trap(rt) => {
				let mut cs = Vec::with_capacity(DEFAULT_CALL_STACK_CAPACITY);
				cs.push(rt.0);
				let (s, _, v) = self.execute_with_call_stack(&mut cs);
				emit_exit!(s, v)
			}
		}
	}

	/// Execute a `CREATE2` transaction.
	pub fn transact_create2(
		&mut self,
		caller: H160,
		value: U256,
		init_code: Vec<u8>,
		salt: H256,
		gas_limit: u64,
		access_list: Vec<(H160, Vec<H256>)>, // See EIP-2930
	) -> (ExitReason, Vec<u8>) {
		if let Some(limit) = self.config.max_initcode_size {
			if init_code.len() > limit {
				self.state.metadata_mut().gasometer.fail();
				let _ = self.exit_substate(StackExitKind::Failed);
				return emit_exit!(ExitError::CreateContractLimit.into(), Vec::new());
			}
		}

		let code_hash = H256::from_slice(Keccak256::digest(&init_code).as_slice());
		event!(TransactCreate2 {
			caller,
			value,
			init_code: &init_code,
			salt,
			gas_limit,
			address: self.create_address(CreateScheme::Create2 {
				caller,
				code_hash,
				salt,
			}),
		});

		if let Err(e) = self.record_create_transaction_cost(&init_code, &access_list) {
			return emit_exit!(e.into(), Vec::new());
		}
		self.initialize_with_access_list(access_list);

		match self.create_inner(
			caller,
			CreateScheme::Create2 {
				caller,
				code_hash,
				salt,
			},
			value,
			init_code,
			Some(gas_limit),
			false,
		) {
			Capture::Exit((s, _, v)) => emit_exit!(s, v),
			Capture::Trap(rt) => {
				let mut cs = Vec::with_capacity(DEFAULT_CALL_STACK_CAPACITY);
				cs.push(rt.0);
				let (s, _, v) = self.execute_with_call_stack(&mut cs);
				emit_exit!(s, v)
			}
		}
	}

	/// Execute a `CALL` transaction with a given caller, address, value and
	/// gas limit and data.
	///
	/// Takes in an additional `access_list` parameter for EIP-2930 which was
	/// introduced in the Ethereum Berlin hard fork. If you do not wish to use
	/// this functionality, just pass in an empty vector.
	pub fn transact_call(
		&mut self,
		caller: H160,
		address: H160,
		value: U256,
		data: Vec<u8>,
		gas_limit: u64,
		access_list: Vec<(H160, Vec<H256>)>,
	) -> (ExitReason, Vec<u8>) {
		event!(TransactCall {
			caller,
			address,
			value,
			data: &data,
			gas_limit,
		});

		let transaction_cost = gasometer::call_transaction_cost(&data, &access_list);
		let gasometer = &mut self.state.metadata_mut().gasometer;
		match gasometer.record_transaction(transaction_cost) {
			Ok(()) => (),
			Err(e) => return emit_exit!(e.into(), Vec::new()),
		}

		// Initialize initial addresses for EIP-2929
		if self.config.increase_state_access_gas {
			if self.config.warm_coinbase_address {
				// Warm coinbase address for EIP-3651
				let addresses = core::iter::once(caller)
					.chain(core::iter::once(address))
					.chain(core::iter::once(self.block_coinbase()));
				self.state.metadata_mut().access_addresses(addresses);
			} else {
				let addresses = core::iter::once(caller).chain(core::iter::once(address));
				self.state.metadata_mut().access_addresses(addresses);
			}

			self.initialize_with_access_list(access_list);
		}

		if let Err(e) = self.state.inc_nonce(caller) {
			return (e.into(), Vec::new());
		}

		let context = Context {
			caller,
			address,
			apparent_value: value,
		};

		match self.call_inner(
			address,
			Some(Transfer {
				source: caller,
				target: address,
				value,
			}),
			data,
			Some(gas_limit),
			false,
			false,
			false,
			context,
		) {
			Capture::Exit((s, v)) => emit_exit!(s, v),
			Capture::Trap(rt) => {
				let mut cs = Vec::with_capacity(DEFAULT_CALL_STACK_CAPACITY);
				cs.push(rt.0);
				let (s, _, v) = self.execute_with_call_stack(&mut cs);
				emit_exit!(s, v)
			}
		}
	}

	/// Get used gas for the current executor, given the price.
	pub fn used_gas(&self) -> u64 {
		self.state.metadata().gasometer.total_used_gas()
			- min(
				self.state.metadata().gasometer.total_used_gas() / self.config.max_refund_quotient,
				self.state.metadata().gasometer.refunded_gas() as u64,
			)
	}

	/// Get fee needed for the current executor, given the price.
	pub fn fee(&self, price: U256) -> U256 {
		let used_gas = self.used_gas();
		U256::from(used_gas).saturating_mul(price)
	}

	/// Get account nonce.
	pub fn nonce(&self, address: H160) -> U256 {
		self.state.basic(address).nonce
	}

	/// Get the create address from given scheme.
	pub fn create_address(&self, scheme: CreateScheme) -> H160 {
		match scheme {
			CreateScheme::Create2 {
				caller,
				code_hash,
				salt,
			} => {
				let mut hasher = Keccak256::new();
				hasher.update([0xff]);
				hasher.update(&caller[..]);
				hasher.update(&salt[..]);
				hasher.update(&code_hash[..]);
				H256::from_slice(hasher.finalize().as_slice()).into()
			}
			CreateScheme::Legacy { caller } => {
				let nonce = self.nonce(caller);
				let mut stream = rlp::RlpStream::new_list(2);
				stream.append(&caller);
				stream.append(&nonce);
				H256::from_slice(Keccak256::digest(&stream.out()).as_slice()).into()
			}
			CreateScheme::Fixed(naddress) => naddress,
		}
	}

	pub fn initialize_with_access_list(&mut self, access_list: Vec<(H160, Vec<H256>)>) {
		let addresses = access_list.iter().map(|a| a.0);
		self.state.metadata_mut().access_addresses(addresses);

		let storage_keys = access_list
			.into_iter()
			.flat_map(|(address, keys)| keys.into_iter().map(move |key| (address, key)));
		self.state.metadata_mut().access_storages(storage_keys);
	}

	fn create_inner(
		&mut self,
		caller: H160,
		scheme: CreateScheme,
		value: U256,
		init_code: Vec<u8>,
		target_gas: Option<u64>,
		take_l64: bool,
	) -> Capture<(ExitReason, Option<H160>, Vec<u8>), StackExecutorCreateInterrupt<'static>> {
		macro_rules! try_or_fail {
			( $e:expr ) => {
				match $e {
					Ok(v) => v,
					Err(e) => return Capture::Exit((e.into(), None, Vec::new())),
				}
			};
		}

		fn l64(gas: u64) -> u64 {
			gas - gas / 64
		}

		let address = self.create_address(scheme);

		self.state.metadata_mut().access_address(caller);
		self.state.metadata_mut().access_address(address);

		event!(Create {
			caller,
			address,
			scheme,
			value,
			init_code: &init_code,
			target_gas
		});

		if let Some(depth) = self.state.metadata().depth {
			if depth > self.config.call_stack_limit {
				return Capture::Exit((ExitError::CallTooDeep.into(), None, Vec::new()));
			}
		}

		if self.balance(caller) < value {
			return Capture::Exit((ExitError::OutOfFund.into(), None, Vec::new()));
		}

		if let Err(e) = self.state.inc_nonce(caller) {
			return Capture::Exit((e.into(), None, Vec::new()));
		}

		let after_gas = if take_l64 && self.config.call_l64_after_gas {
			if self.config.estimate {
				let initial_after_gas = self.state.metadata().gasometer.gas();
				let diff = initial_after_gas - l64(initial_after_gas);
				try_or_fail!(self.state.metadata_mut().gasometer.record_cost(diff));
				self.state.metadata().gasometer.gas()
			} else {
				l64(self.state.metadata().gasometer.gas())
			}
		} else {
			self.state.metadata().gasometer.gas()
		};

		let target_gas = target_gas.unwrap_or(after_gas);

		let gas_limit = min(after_gas, target_gas);
		try_or_fail!(self.state.metadata_mut().gasometer.record_cost(gas_limit));

		self.enter_substate(gas_limit, false);

		{
			let code_size = match self.code_size(address) {
				Ok(v) => v,
				Err(e) => return Capture::Exit((e.into(), None, Vec::new())),
			};
			if code_size != U256::zero() {
				let _ = self.exit_substate(StackExitKind::Failed);
				return Capture::Exit((ExitError::CreateCollision.into(), None, Vec::new()));
			}

			if self.nonce(address) > U256::zero() {
				let _ = self.exit_substate(StackExitKind::Failed);
				return Capture::Exit((ExitError::CreateCollision.into(), None, Vec::new()));
			}

			self.state.reset_storage(address);
		}

		let context = Context {
			address,
			caller,
			apparent_value: value,
		};
		let transfer = Transfer {
			source: caller,
			target: address,
			value,
		};
		match self.state.transfer(transfer) {
			Ok(()) => (),
			Err(e) => {
				let _ = self.exit_substate(StackExitKind::Reverted);
				return Capture::Exit((ExitReason::Error(e), None, Vec::new()));
			}
		}

		if self.config.create_increase_nonce {
			if let Err(e) = self.state.inc_nonce(address) {
				return Capture::Exit((e.into(), None, Vec::new()));
			}
		}

		let runtime = Runtime::new(
			Rc::new(init_code),
			Rc::new(Vec::new()),
			context,
			self.config.stack_limit,
			self.config.memory_limit,
		);

		Capture::Trap(StackExecutorCreateInterrupt(TaggedRuntime {
			kind: RuntimeKind::Create(address),
			inner: MaybeBorrowed::Owned(runtime),
		}))
	}

	#[allow(clippy::too_many_arguments)]
	fn call_inner(
		&mut self,
		code_address: H160,
		transfer: Option<Transfer>,
		input: Vec<u8>,
		target_gas: Option<u64>,
		is_static: bool,
		take_l64: bool,
		take_stipend: bool,
		context: Context,
	) -> Capture<(ExitReason, Vec<u8>), StackExecutorCallInterrupt<'static>> {
		macro_rules! try_or_fail {
			( $e:expr ) => {
				match $e {
					Ok(v) => v,
					Err(e) => return Capture::Exit((e.into(), Vec::new())),
				}
			};
		}

		fn l64(gas: u64) -> u64 {
			gas - gas / 64
		}

		event!(Call {
			code_address,
			transfer: &transfer,
			input: &input,
			target_gas,
			is_static,
			context: &context,
		});

		let after_gas = if take_l64 && self.config.call_l64_after_gas {
			if self.config.estimate {
				let initial_after_gas = self.state.metadata().gasometer.gas();
				let diff = initial_after_gas - l64(initial_after_gas);
				try_or_fail!(self.state.metadata_mut().gasometer.record_cost(diff));
				self.state.metadata().gasometer.gas()
			} else {
				l64(self.state.metadata().gasometer.gas())
			}
		} else {
			self.state.metadata().gasometer.gas()
		};

		let target_gas = target_gas.unwrap_or(after_gas);
		let mut gas_limit = min(target_gas, after_gas);

		try_or_fail!(self.state.metadata_mut().gasometer.record_cost(gas_limit));

		if let Some(transfer) = transfer.as_ref() {
			if take_stipend && transfer.value != U256::zero() {
				gas_limit = gas_limit.saturating_add(self.config.call_stipend);
			}
		}

		self.enter_substate(gas_limit, is_static);
		self.state.touch(context.address);

		let code = match self.code(code_address) {
			Ok(code) => code,
			Err(e) => {
				let _ = self.exit_substate(StackExitKind::Failed);
				return Capture::Exit((ExitReason::Error(e), Vec::new()));
			}
		};

		if let Some(depth) = self.state.metadata().depth {
			if depth > self.config.call_stack_limit {
				let _ = self.exit_substate(StackExitKind::Reverted);
				return Capture::Exit((ExitError::CallTooDeep.into(), Vec::new()));
			}
		}

		if let Some(transfer) = transfer {
			match self.state.transfer(transfer) {
				Ok(()) => (),
				Err(e) => {
					let _ = self.exit_substate(StackExitKind::Reverted);
					return Capture::Exit((ExitReason::Error(e), Vec::new()));
				}
			}
		}

		// At this point, the state has been modified in enter_substate to
		// reflect both the is_static parameter of this call and the is_static
		// of the caller context.
		let precompile_is_static = self.state.metadata().is_static();
		if let Some(result) = self.precompile_set.execute(&mut StackExecutorHandle {
			executor: self,
			code_address,
			input: &input,
			gas_limit: Some(gas_limit),
			context: &context,
			is_static: precompile_is_static,
		}) {
			return match result {
				Ok(PrecompileOutput {
					exit_status,
					output,
				}) => {
					let _ = self.exit_substate(StackExitKind::Succeeded);
					Capture::Exit((ExitReason::Succeed(exit_status), output))
				}
				Err(PrecompileFailure::Error { exit_status }) => {
					let _ = self.exit_substate(StackExitKind::Failed);
					Capture::Exit((ExitReason::Error(exit_status), Vec::new()))
				}
				Err(PrecompileFailure::Revert {
					exit_status,
					output,
				}) => {
					let _ = self.exit_substate(StackExitKind::Reverted);
					Capture::Exit((ExitReason::Revert(exit_status), output))
				}
				Err(PrecompileFailure::Fatal { exit_status }) => {
					self.state.metadata_mut().gasometer.fail();
					let _ = self.exit_substate(StackExitKind::Failed);
					Capture::Exit((ExitReason::Fatal(exit_status), Vec::new()))
				}
			};
		}

		let runtime = Runtime::new(
			Rc::new(code),
			Rc::new(input),
			context,
			self.config.stack_limit,
			self.config.memory_limit,
		);

		Capture::Trap(StackExecutorCallInterrupt(TaggedRuntime {
			kind: RuntimeKind::Call(code_address),
			inner: MaybeBorrowed::Owned(runtime),
		}))
	}

	fn cleanup_for_create(
		&mut self,
		created_address: H160,
		reason: ExitReason,
		return_data: Vec<u8>,
	) -> (ExitReason, Option<H160>, Vec<u8>) {
		fn check_first_byte(config: &Config, code: &[u8]) -> Result<(), ExitError> {
			if config.disallow_executable_format && Some(&Opcode::EOFMAGIC.as_u8()) == code.first()
			{
				return Err(ExitError::InvalidCode(Opcode::EOFMAGIC));
			}
			Ok(())
		}

		log::debug!(target: "evm", "Create execution using address {}: {:?}", created_address, reason);

		match reason {
			ExitReason::Succeed(s) => {
				let out = return_data;
				let address = created_address;
				// As of EIP-3541 code starting with 0xef cannot be deployed
				if let Err(e) = check_first_byte(self.config, &out) {
					self.state.metadata_mut().gasometer.fail();
					let _ = self.exit_substate(StackExitKind::Failed);
					return (e.into(), None, Vec::new());
				}

				if let Some(limit) = self.config.create_contract_limit {
					if out.len() > limit {
						self.state.metadata_mut().gasometer.fail();
						let _ = self.exit_substate(StackExitKind::Failed);
						return (ExitError::CreateContractLimit.into(), None, Vec::new());
					}
				}

				match self
					.state
					.metadata_mut()
					.gasometer
					.record_deposit(out.len())
				{
					Ok(()) => {
						let exit_result = self.exit_substate(StackExitKind::Succeeded);
						if let Err(e) = self.state.set_code(address, out) {
							return (e.into(), None, Vec::new());
						}
						if let Err(e) = exit_result {
							return (e.into(), None, Vec::new());
						}
						(ExitReason::Succeed(s), Some(address), Vec::new())
					}
					Err(e) => {
						let _ = self.exit_substate(StackExitKind::Failed);
						(ExitReason::Error(e), None, Vec::new())
					}
				}
			}
			ExitReason::Error(e) => {
				self.state.metadata_mut().gasometer.fail();
				let _ = self.exit_substate(StackExitKind::Failed);
				(ExitReason::Error(e), None, Vec::new())
			}
			ExitReason::Revert(e) => {
				let _ = self.exit_substate(StackExitKind::Reverted);
				(ExitReason::Revert(e), None, return_data)
			}
			ExitReason::Fatal(e) => {
				self.state.metadata_mut().gasometer.fail();
				let _ = self.exit_substate(StackExitKind::Failed);
				(ExitReason::Fatal(e), None, Vec::new())
			}
		}
	}

	fn cleanup_for_call(
		&mut self,
		code_address: H160,
		reason: &ExitReason,
		return_data: Vec<u8>,
	) -> Vec<u8> {
		log::debug!(target: "evm", "Call execution using address {}: {:?}", code_address, reason);
		match reason {
			ExitReason::Succeed(_) => {
				let _ = self.exit_substate(StackExitKind::Succeeded);
				return_data
			}
			ExitReason::Error(_) => {
				let _ = self.exit_substate(StackExitKind::Failed);
				Vec::new()
			}
			ExitReason::Revert(_) => {
				let _ = self.exit_substate(StackExitKind::Reverted);
				return_data
			}
			ExitReason::Fatal(_) => {
				self.state.metadata_mut().gasometer.fail();
				let _ = self.exit_substate(StackExitKind::Failed);
				Vec::new()
			}
		}
	}
}

pub struct StackExecutorCallInterrupt<'borrow>(TaggedRuntime<'borrow>);
pub struct StackExecutorCreateInterrupt<'borrow>(TaggedRuntime<'borrow>);

impl<'config, 'precompiles, S: StackState<'config>, P: PrecompileSet> Handler
	for StackExecutor<'config, 'precompiles, S, P>
{
	type CreateInterrupt = StackExecutorCreateInterrupt<'static>;
	type CreateFeedback = Infallible;
	type CallInterrupt = StackExecutorCallInterrupt<'static>;
	type CallFeedback = Infallible;

	fn balance(&self, address: H160) -> U256 {
		self.state.basic(address).balance
	}

	fn code_size(&mut self, address: H160) -> Result<U256, ExitError> {
		self.state.code_size(address)
	}

	fn code_hash(&mut self, address: H160) -> Result<H256, ExitError> {
		if !self.exists(address)? {
			return Ok(H256::default());
		}

		self.state.code_hash(address)
	}

	fn code(&mut self, address: H160) -> Result<Vec<u8>, ExitError> {
		self.state.code(address)
	}

	fn storage(&self, address: H160, index: H256) -> H256 {
		self.state.storage(address, index)
	}

	fn original_storage(&self, address: H160, index: H256) -> H256 {
		self.state
			.original_storage(address, index)
			.unwrap_or_default()
	}

	fn exists(&mut self, address: H160) -> Result<bool, ExitError> {
		if self.config.empty_considered_exists {
			Ok(self.state.exists(address))
		} else {
			Ok(self.state.exists(address) && !self.state.is_empty(address)?)
		}
	}

	fn is_cold(&mut self, address: H160, maybe_index: Option<H256>) -> Result<bool, ExitError> {
		Ok(match maybe_index {
			None => {
				let is_precompile = match self
					.precompile_set
					.is_precompile(address, self.state.metadata().gasometer.gas())
				{
					IsPrecompileResult::Answer {
						is_precompile,
						extra_cost,
					} => {
						self.state
							.metadata_mut()
							.gasometer
							.record_cost(extra_cost)?;
						is_precompile
					}
					IsPrecompileResult::OutOfGas => return Err(ExitError::OutOfGas),
				};

				!is_precompile && self.state.is_cold(address)
			}
			Some(index) => self.state.is_storage_cold(address, index),
		})
	}

	fn gas_left(&self) -> U256 {
		U256::from(self.state.metadata().gasometer.gas())
	}

	fn gas_price(&self) -> U256 {
		self.state.gas_price()
	}
	fn origin(&self) -> H160 {
		self.state.origin()
	}
	fn block_hash(&self, number: U256) -> H256 {
		self.state.block_hash(number)
	}
	fn block_number(&self) -> U256 {
		self.state.block_number()
	}
	fn block_coinbase(&self) -> H160 {
		self.state.block_coinbase()
	}
	fn block_timestamp(&self) -> U256 {
		self.state.block_timestamp()
	}
	fn block_difficulty(&self) -> U256 {
		self.state.block_difficulty()
	}
	fn block_randomness(&self) -> Option<H256> {
		self.state.block_randomness()
	}
	fn block_gas_limit(&self) -> U256 {
		self.state.block_gas_limit()
	}
	fn block_base_fee_per_gas(&self) -> U256 {
		self.state.block_base_fee_per_gas()
	}
	fn chain_id(&self) -> U256 {
		self.state.chain_id()
	}

	fn deleted(&self, address: H160) -> bool {
		self.state.deleted(address)
	}

	fn set_storage(&mut self, address: H160, index: H256, value: H256) -> Result<(), ExitError> {
		self.state.set_storage(address, index, value);
		Ok(())
	}

	fn log(&mut self, address: H160, topics: Vec<H256>, data: Vec<u8>) -> Result<(), ExitError> {
		self.state.log(address, topics, data);
		Ok(())
	}

	fn mark_delete(&mut self, address: H160, target: H160) -> Result<(), ExitError> {
		let balance = self.balance(address);

		event!(Suicide {
			target,
			address,
			balance,
		});

		self.state.transfer(Transfer {
			source: address,
			target,
			value: balance,
		})?;
		self.state.reset_balance(address);
		self.state.set_deleted(address);

		Ok(())
	}

	#[cfg(not(feature = "tracing"))]
	fn create(
		&mut self,
		caller: H160,
		scheme: CreateScheme,
		value: U256,
		init_code: Vec<u8>,
		target_gas: Option<u64>,
	) -> Capture<(ExitReason, Option<H160>, Vec<u8>), Self::CreateInterrupt> {
		if let Err(e) = self.maybe_record_init_code_cost(&init_code) {
			let reason: ExitReason = e.into();
			emit_exit!(reason.clone());
			return Capture::Exit((reason, None, Vec::new()));
		}

		self.create_inner(caller, scheme, value, init_code, target_gas, true)
	}

	#[cfg(feature = "tracing")]
	fn create(
		&mut self,
		caller: H160,
		scheme: CreateScheme,
		value: U256,
		init_code: Vec<u8>,
		target_gas: Option<u64>,
	) -> Capture<(ExitReason, Option<H160>, Vec<u8>), Self::CreateInterrupt> {
		if let Err(e) = self.maybe_record_init_code_cost(&init_code) {
			let reason: ExitReason = e.into();
			emit_exit!(reason.clone());
			return Capture::Exit((reason, None, Vec::new()));
		}

		let capture = self.create_inner(caller, scheme, value, init_code, target_gas, true);

		if let Capture::Exit((ref reason, _, ref return_value)) = capture {
			emit_exit!(reason, return_value);
		}

		capture
	}

	#[cfg(not(feature = "tracing"))]
	fn call(
		&mut self,
		code_address: H160,
		transfer: Option<Transfer>,
		input: Vec<u8>,
		target_gas: Option<u64>,
		is_static: bool,
		context: Context,
	) -> Capture<(ExitReason, Vec<u8>), Self::CallInterrupt> {
		self.call_inner(
			code_address,
			transfer,
			input,
			target_gas,
			is_static,
			true,
			true,
			context,
		)
	}

	#[cfg(feature = "tracing")]
	fn call(
		&mut self,
		code_address: H160,
		transfer: Option<Transfer>,
		input: Vec<u8>,
		target_gas: Option<u64>,
		is_static: bool,
		context: Context,
	) -> Capture<(ExitReason, Vec<u8>), Self::CallInterrupt> {
		let capture = self.call_inner(
			code_address,
			transfer,
			input,
			target_gas,
			is_static,
			true,
			true,
			context,
		);

		if let Capture::Exit((ref reason, ref return_value)) = capture {
			emit_exit!(reason, return_value);
		}

		capture
	}

	#[inline]
	fn pre_validate(
		&mut self,
		context: &Context,
		opcode: Opcode,
		stack: &Stack,
	) -> Result<(), ExitError> {
		// log::trace!(target: "evm", "Running opcode: {:?}, Pre gas-left: {:?}", opcode, gasometer.gas());

		if let Some(cost) = gasometer::static_opcode_cost(opcode) {
			self.state.metadata_mut().gasometer.record_cost(cost)?;
		} else {
			let is_static = self.state.metadata().is_static;
			let (gas_cost, target, memory_cost) = gasometer::dynamic_opcode_cost(
				context.address,
				opcode,
				stack,
				is_static,
				self.config,
				self,
			)?;

			let gasometer = &mut self.state.metadata_mut().gasometer;
			gasometer.record_dynamic_cost(gas_cost, memory_cost)?;
			self.state.record_external_dynamic_opcode_cost(opcode, gas_cost, target)?;

			match target {
				StorageTarget::Address(address) => {
					self.state.metadata_mut().access_address(address)
				}
				StorageTarget::Slot(address, key) => {
					self.state.metadata_mut().access_storage(address, key)
				}
				StorageTarget::None => (),
			}
		}

		Ok(())
	}
}

struct StackExecutorHandle<'inner, 'config, 'precompiles, S, P> {
	executor: &'inner mut StackExecutor<'config, 'precompiles, S, P>,
	code_address: H160,
	input: &'inner [u8],
	gas_limit: Option<u64>,
	context: &'inner Context,
	is_static: bool,
}

impl<'inner, 'config, 'precompiles, S: StackState<'config>, P: PrecompileSet> PrecompileHandle
	for StackExecutorHandle<'inner, 'config, 'precompiles, S, P>
{
	// Perform subcall in provided context.
	/// Precompile specifies in which context the subcall is executed.
	fn call(
		&mut self,
		code_address: H160,
		transfer: Option<Transfer>,
		input: Vec<u8>,
		gas_limit: Option<u64>,
		is_static: bool,
		context: &Context,
	) -> (ExitReason, Vec<u8>) {
		// For normal calls the cost is recorded at opcode level.
		// Since we don't go through opcodes we need manually record the call
		// cost. Not doing so will make the code panic as recording the call stipend
		// will do an underflow.
		let target_is_cold = match self.executor.is_cold(code_address, None) {
			Ok(x) => x,
			Err(err) => return (ExitReason::Error(err), Vec::new()),
		};

		let target_exists = match self.executor.exists(code_address) {
			Ok(x) => x,
			Err(err) => return (ExitReason::Error(err), Vec::new()),
		};

		let gas_cost = crate::gasometer::GasCost::Call {
			value: transfer.clone().map(|x| x.value).unwrap_or_else(U256::zero),
			gas: U256::from(gas_limit.unwrap_or(u64::MAX)),
			target_is_cold,
			target_exists,
		};

		// We record the length of the input.
		let memory_cost = Some(crate::gasometer::MemoryCost {
			offset: U256::zero(),
			len: input.len().into(),
		});

		if let Err(error) = self
			.executor
			.state
			.metadata_mut()
			.gasometer
			.record_dynamic_cost(gas_cost, memory_cost)
		{
			return (ExitReason::Error(error), Vec::new());
		}

		event!(PrecompileSubcall {
			code_address,
			transfer: &transfer,
			input: &input,
			target_gas: gas_limit,
			is_static,
			context
		});

		// Perform the subcall
		match Handler::call(
			self.executor,
			code_address,
			transfer,
			input,
			gas_limit,
			is_static,
			context.clone(),
		) {
			Capture::Exit((s, v)) => (s, v),
			Capture::Trap(rt) => {
				// Ideally this would pass the interrupt back to the executor so it could be
				// handled like any other call, however the type signature of this function does
				// not allow it. For now we'll make a recursive call instead of making a breaking
				// change to the precompile API. But this means a custom precompile could still
				// potentially cause a stack overflow if you're not careful.
				let mut call_stack = Vec::with_capacity(DEFAULT_CALL_STACK_CAPACITY);
				call_stack.push(rt.0);
				let (reason, _, return_data) =
					self.executor.execute_with_call_stack(&mut call_stack);
				emit_exit!(reason, return_data)
			}
		}
	}

	/// Record cost to the Runtime gasometer.
	fn record_cost(&mut self, cost: u64) -> Result<(), ExitError> {
		self.executor
			.state
			.metadata_mut()
			.gasometer
			.record_cost(cost)
	}

	#[cfg(feature = "with-substrate")]
	/// Record Substrate specific cost.
	fn record_external_cost(&mut self, ref_time: Option<u64>, proof_size: Option<u64>) -> Result<(), ExitError> {
		self.executor
			.state
			.record_external_cost(ref_time, proof_size)
	}

	#[cfg(feature = "with-substrate")]
	/// Refund Substrate specific cost.
	fn refund_external_cost(&mut self, ref_time: Option<u64>, proof_size: Option<u64>) {
		self.executor
			.state
			.refund_external_cost(ref_time, proof_size);
	}

	/// Retreive the remaining gas.
	fn remaining_gas(&self) -> u64 {
		self.executor.state.metadata().gasometer.gas()
	}

	/// Record a log.
	fn log(&mut self, address: H160, topics: Vec<H256>, data: Vec<u8>) -> Result<(), ExitError> {
		Handler::log(self.executor, address, topics, data)
	}

	/// Retreive the code address (what is the address of the precompile being called).
	fn code_address(&self) -> H160 {
		self.code_address
	}

	/// Retreive the input data the precompile is called with.
	fn input(&self) -> &[u8] {
		self.input
	}

	/// Retreive the context in which the precompile is executed.
	fn context(&self) -> &Context {
		self.context
	}

	/// Is the precompile call is done statically.
	fn is_static(&self) -> bool {
		self.is_static
	}

	/// Retreive the gas limit of this call.
	fn gas_limit(&self) -> Option<u64> {
		self.gas_limit
	}
}<|MERGE_RESOLUTION|>--- conflicted
+++ resolved
@@ -226,13 +226,8 @@
 	/// Provide a default implementation by fetching the code, but
 	/// can be customized to use a more performant approach that don't need to
 	/// fetch the code.
-<<<<<<< HEAD
 	fn code_hash(&mut self, address: H160) -> Result<H256, ExitError> {
 		Ok(H256::from_slice(Keccak256::digest(&self.code(address)?).as_slice()))
-=======
-	fn code_hash(&self, address: H160) -> H256 {
-		H256::from_slice(Keccak256::digest(self.code(address)).as_slice())
->>>>>>> a14b6b02
 	}
 	
 	fn record_external_dynamic_opcode_cost(&mut self, _opcode: Opcode, _gas_cost: GasCost, _target: StorageTarget) -> Result<(), ExitError> {
