mod state;

pub use self::state::{MemoryStackState, MemoryStackSubstate, StackState};

use crate::gasometer::{self, Gasometer, StorageTarget};
use crate::{
	Capture, Config, Context, CreateScheme, ExitError, ExitReason, ExitSucceed, Handler, Opcode,
	Runtime, Stack, Transfer,
};
use alloc::{
	collections::{BTreeMap, BTreeSet},
	rc::Rc,
	vec::Vec,
};
use core::{cmp::min, convert::Infallible};
use ethereum::Log;
use primitive_types::{H160, H256, U256};
use sha3::{Digest, Keccak256};

macro_rules! emit_exit {
	($reason:expr) => {{
		let reason = $reason;
		event!(Exit {
			reason: &reason,
			return_value: &Vec::new(),
		});
		reason
	}};
	($reason:expr, $return_value:expr) => {{
		let reason = $reason;
		let return_value = $return_value;
		event!(Exit {
			reason: &reason,
			return_value: &return_value,
		});
		(reason, return_value)
	}};
}

pub enum StackExitKind {
	Succeeded,
	Reverted,
	Failed,
}

#[derive(Default)]
struct Accessed {
	accessed_addresses: BTreeSet<H160>,
	accessed_storage: BTreeSet<(H160, H256)>,
}

impl Accessed {
	fn access_address(&mut self, address: H160) {
		self.accessed_addresses.insert(address);
	}

	fn access_addresses<I>(&mut self, addresses: I)
	where
		I: Iterator<Item = H160>,
	{
		for address in addresses {
			self.accessed_addresses.insert(address);
		}
	}

	fn access_storages<I>(&mut self, storages: I)
	where
		I: Iterator<Item = (H160, H256)>,
	{
		for storage in storages {
			self.accessed_storage.insert((storage.0, storage.1));
		}
	}
}

pub struct StackSubstateMetadata<'config> {
	gasometer: Gasometer<'config>,
	is_static: bool,
	depth: Option<usize>,
	accessed: Option<Accessed>,
}

impl<'config> StackSubstateMetadata<'config> {
	pub fn new(gas_limit: u64, config: &'config Config) -> Self {
		let accessed = if config.increase_state_access_gas {
			Some(Accessed::default())
		} else {
			None
		};
		Self {
			gasometer: Gasometer::new(gas_limit, config),
			is_static: false,
			depth: None,
			accessed,
		}
	}

	pub fn swallow_commit(&mut self, other: Self) -> Result<(), ExitError> {
		self.gasometer.record_stipend(other.gasometer.gas())?;
		self.gasometer
			.record_refund(other.gasometer.refunded_gas())?;

		if let (Some(mut other_accessed), Some(self_accessed)) =
			(other.accessed, self.accessed.as_mut())
		{
			self_accessed
				.accessed_addresses
				.append(&mut other_accessed.accessed_addresses);
			self_accessed
				.accessed_storage
				.append(&mut other_accessed.accessed_storage);
		}

		Ok(())
	}

	pub fn swallow_revert(&mut self, other: Self) -> Result<(), ExitError> {
		self.gasometer.record_stipend(other.gasometer.gas())?;

		Ok(())
	}

	pub fn swallow_discard(&mut self, _other: Self) -> Result<(), ExitError> {
		Ok(())
	}

	pub fn spit_child(&self, gas_limit: u64, is_static: bool) -> Self {
		Self {
			gasometer: Gasometer::new(gas_limit, self.gasometer.config()),
			is_static: is_static || self.is_static,
			depth: match self.depth {
				None => Some(0),
				Some(n) => Some(n + 1),
			},
			accessed: self.accessed.as_ref().map(|_| Accessed::default()),
		}
	}

	pub fn gasometer(&self) -> &Gasometer<'config> {
		&self.gasometer
	}

	pub fn gasometer_mut(&mut self) -> &mut Gasometer<'config> {
		&mut self.gasometer
	}

	pub fn is_static(&self) -> bool {
		self.is_static
	}

	pub fn depth(&self) -> Option<usize> {
		self.depth
	}

	fn access_address(&mut self, address: H160) {
		if let Some(accessed) = &mut self.accessed {
			accessed.access_address(address)
		}
	}

	fn access_addresses<I>(&mut self, addresses: I)
	where
		I: Iterator<Item = H160>,
	{
		if let Some(accessed) = &mut self.accessed {
			accessed.access_addresses(addresses);
		}
	}

	fn access_storage(&mut self, address: H160, key: H256) {
		if let Some(accessed) = &mut self.accessed {
			accessed.accessed_storage.insert((address, key));
		}
	}

	fn access_storages<I>(&mut self, storages: I)
	where
		I: Iterator<Item = (H160, H256)>,
	{
		if let Some(accessed) = &mut self.accessed {
			accessed.access_storages(storages);
		}
	}
}

#[derive(Debug, Eq, PartialEq, Clone)]
pub struct PrecompileOutput {
	pub exit_status: ExitSucceed,
	pub cost: u64,
	pub output: Vec<u8>,
	pub logs: Vec<Log>,
}

/// A precompile result.
pub type PrecompileResult = Result<PrecompileOutput, ExitError>;

/// Precompiles function signature. Expected input arguments are:
///  * Input
///  * Context
///  * Is static
pub type PrecompileFn = fn(&[u8], Option<u64>, &Context, bool) -> PrecompileResult;

/// A map of address keys to precompile function values.
pub type Precompile = BTreeMap<H160, PrecompileFn>;

/// Stack-based executor.
pub struct StackExecutor<'config, S> {
	config: &'config Config,
	precompile: Precompile,
	state: S,
}

impl<'config, S: StackState<'config>> StackExecutor<'config, S> {
	/// Return a reference of the Config.
	pub fn config(&self) -> &'config Config {
		self.config
	}

	/// Create a new stack-based executor with given precompiles.
	pub fn new_with_precompile(state: S, config: &'config Config, precompile: Precompile) -> Self {
		Self {
			config,
			precompile,
			state,
		}
	}

	pub fn state(&self) -> &S {
		&self.state
	}

	pub fn state_mut(&mut self) -> &mut S {
		&mut self.state
	}

	pub fn into_state(self) -> S {
		self.state
	}

	/// Create a substate executor from the current executor.
	pub fn enter_substate(&mut self, gas_limit: u64, is_static: bool) {
		self.state.enter(gas_limit, is_static);
	}

	/// Exit a substate. Panic if it results an empty substate stack.
	pub fn exit_substate(&mut self, kind: StackExitKind) -> Result<(), ExitError> {
		match kind {
			StackExitKind::Succeeded => self.state.exit_commit(),
			StackExitKind::Reverted => self.state.exit_revert(),
			StackExitKind::Failed => self.state.exit_discard(),
		}
	}

	/// Execute the runtime until it returns.
	pub fn execute(&mut self, runtime: &mut Runtime) -> ExitReason {
		match runtime.run(self) {
			Capture::Exit(s) => s,
			Capture::Trap(_) => unreachable!("Trap is Infallible"),
		}
	}

	/// Get remaining gas.
	pub fn gas(&self) -> u64 {
		self.state.metadata().gasometer.gas()
	}

	/// Execute a `CREATE` transaction.
	pub fn transact_create(
		&mut self,
		caller: H160,
		value: U256,
		init_code: Vec<u8>,
		gas_limit: u64,
		access_list: Vec<(H160, Vec<H256>)>, // See EIP-2930
	) -> ExitReason {
<<<<<<< HEAD
		event!(TransactCreate {
			caller,
			value,
			init_code: &init_code,
			gas_limit,
			address: self.create_address(CreateScheme::Legacy { caller }),
		});

		let transaction_cost = gasometer::create_transaction_cost(&init_code);
		match self
			.state
			.metadata_mut()
			.gasometer
			.record_transaction(transaction_cost)
		{
=======
		let transaction_cost = gasometer::create_transaction_cost(&init_code, &access_list);
		let gasometer = &mut self.state.metadata_mut().gasometer;
		match gasometer.record_transaction(transaction_cost) {
>>>>>>> 2ebb8832
			Ok(()) => (),
			Err(e) => return emit_exit!(e.into()),
		}

		self.initialize_with_access_list(access_list);

		match self.create_inner(
			caller,
			CreateScheme::Legacy { caller },
			value,
			init_code,
			Some(gas_limit),
			false,
		) {
			Capture::Exit((s, _, _)) => emit_exit!(s),
			Capture::Trap(_) => unreachable!(),
		}
	}

	/// Execute a `CREATE2` transaction.
	pub fn transact_create2(
		&mut self,
		caller: H160,
		value: U256,
		init_code: Vec<u8>,
		salt: H256,
		gas_limit: u64,
		access_list: Vec<(H160, Vec<H256>)>, // See EIP-2930
	) -> ExitReason {
<<<<<<< HEAD
		event!(TransactCreate2 {
			caller,
			value,
			init_code: &init_code,
			salt,
			gas_limit,
			address: self.create_address(CreateScheme::Create2 {
				caller,
				code_hash: H256::from_slice(Keccak256::digest(&init_code).as_slice()),
				salt,
			}),
		});

		let transaction_cost = gasometer::create_transaction_cost(&init_code);
		match self
			.state
			.metadata_mut()
			.gasometer
			.record_transaction(transaction_cost)
		{
=======
		let transaction_cost = gasometer::create_transaction_cost(&init_code, &access_list);
		let gasometer = &mut self.state.metadata_mut().gasometer;
		match gasometer.record_transaction(transaction_cost) {
>>>>>>> 2ebb8832
			Ok(()) => (),
			Err(e) => return emit_exit!(e.into()),
		}
		let code_hash = H256::from_slice(Keccak256::digest(&init_code).as_slice());

		self.initialize_with_access_list(access_list);

		match self.create_inner(
			caller,
			CreateScheme::Create2 {
				caller,
				code_hash,
				salt,
			},
			value,
			init_code,
			Some(gas_limit),
			false,
		) {
			Capture::Exit((s, _, _)) => emit_exit!(s),
			Capture::Trap(_) => unreachable!(),
		}
	}

	/// Execute a `CALL` transaction with a given caller, address, value and
	/// gas limit and data.
	///
	/// Takes in an additional `access_list` parameter for EIP-2930 which was
	/// introduced in the Ethereum Berlin hard fork. If you do not wish to use
	/// this functionality, just pass in an empty vector.
	pub fn transact_call(
		&mut self,
		caller: H160,
		address: H160,
		value: U256,
		data: Vec<u8>,
		gas_limit: u64,
		access_list: Vec<(H160, Vec<H256>)>,
	) -> (ExitReason, Vec<u8>) {
<<<<<<< HEAD
		event!(TransactCall {
			caller,
			address,
			value,
			data: &data,
			gas_limit,
		});

		let transaction_cost = gasometer::call_transaction_cost(&data);
		match self
			.state
			.metadata_mut()
			.gasometer
			.record_transaction(transaction_cost)
		{
=======
		let transaction_cost = gasometer::call_transaction_cost(&data, &access_list);

		let gasometer = &mut self.state.metadata_mut().gasometer;
		match gasometer.record_transaction(transaction_cost) {
>>>>>>> 2ebb8832
			Ok(()) => (),
			Err(e) => return emit_exit!(e.into(), Vec::new()),
		}

		// Initialize initial addresses for EIP-2929
		if self.config.increase_state_access_gas {
			let addresses = self
				.precompile
				.clone()
				.into_keys()
				.into_iter()
				.chain(core::iter::once(caller))
				.chain(core::iter::once(address));
			self.state.metadata_mut().access_addresses(addresses);

			self.initialize_with_access_list(access_list);
		}

		self.state.inc_nonce(caller);

		let context = Context {
			caller,
			address,
			apparent_value: value,
		};

		match self.call_inner(
			address,
			Some(Transfer {
				source: caller,
				target: address,
				value,
			}),
			data,
			Some(gas_limit),
			false,
			false,
			false,
			context,
		) {
			Capture::Exit((s, v)) => emit_exit!(s, v),
			Capture::Trap(_) => unreachable!(),
		}
	}

	/// Get used gas for the current executor, given the price.
	pub fn used_gas(&self) -> u64 {
		self.state.metadata().gasometer.total_used_gas()
			- min(
				self.state.metadata().gasometer.total_used_gas() / 2,
				self.state.metadata().gasometer.refunded_gas() as u64,
			)
	}

	/// Get fee needed for the current executor, given the price.
	pub fn fee(&self, price: U256) -> U256 {
		let used_gas = self.used_gas();
		U256::from(used_gas) * price
	}

	/// Get account nonce.
	pub fn nonce(&self, address: H160) -> U256 {
		self.state.basic(address).nonce
	}

	/// Get the create address from given scheme.
	pub fn create_address(&self, scheme: CreateScheme) -> H160 {
		match scheme {
			CreateScheme::Create2 {
				caller,
				code_hash,
				salt,
			} => {
				let mut hasher = Keccak256::new();
				hasher.input(&[0xff]);
				hasher.input(&caller[..]);
				hasher.input(&salt[..]);
				hasher.input(&code_hash[..]);
				H256::from_slice(hasher.result().as_slice()).into()
			}
			CreateScheme::Legacy { caller } => {
				let nonce = self.nonce(caller);
				let mut stream = rlp::RlpStream::new_list(2);
				stream.append(&caller);
				stream.append(&nonce);
				H256::from_slice(Keccak256::digest(&stream.out()).as_slice()).into()
			}
			CreateScheme::Fixed(naddress) => naddress,
		}
	}

	fn initialize_with_access_list(&mut self, access_list: Vec<(H160, Vec<H256>)>) {
		let addresses = access_list.iter().map(|a| a.0);
		self.state.metadata_mut().access_addresses(addresses);

		let storage_keys = access_list
			.into_iter()
			.flat_map(|(address, keys)| keys.into_iter().map(move |key| (address, key)));
		self.state.metadata_mut().access_storages(storage_keys);
	}

	fn create_inner(
		&mut self,
		caller: H160,
		scheme: CreateScheme,
		value: U256,
		init_code: Vec<u8>,
		target_gas: Option<u64>,
		take_l64: bool,
	) -> Capture<(ExitReason, Option<H160>, Vec<u8>), Infallible> {
		macro_rules! try_or_fail {
			( $e:expr ) => {
				match $e {
					Ok(v) => v,
					Err(e) => return Capture::Exit((e.into(), None, Vec::new())),
				}
			};
		}

		fn l64(gas: u64) -> u64 {
			gas - gas / 64
		}

		let address = self.create_address(scheme);

		self.state.metadata_mut().access_address(caller);
		self.state.metadata_mut().access_address(address);

		let addresses: Vec<H160> = self.precompile.clone().into_keys().collect();
		self.state
			.metadata_mut()
			.access_addresses(addresses.iter().copied());

		event!(Create {
			caller,
			address,
			scheme,
			value,
			init_code: &init_code,
			target_gas
		});

		if let Some(depth) = self.state.metadata().depth {
			if depth > self.config.call_stack_limit {
				return Capture::Exit((ExitError::CallTooDeep.into(), None, Vec::new()));
			}
		}

		if self.balance(caller) < value {
			return Capture::Exit((ExitError::OutOfFund.into(), None, Vec::new()));
		}

		let after_gas = if take_l64 && self.config.call_l64_after_gas {
			if self.config.estimate {
				let initial_after_gas = self.state.metadata().gasometer.gas();
				let diff = initial_after_gas - l64(initial_after_gas);
				try_or_fail!(self.state.metadata_mut().gasometer.record_cost(diff));
				self.state.metadata().gasometer.gas()
			} else {
				l64(self.state.metadata().gasometer.gas())
			}
		} else {
			self.state.metadata().gasometer.gas()
		};

		let target_gas = target_gas.unwrap_or(after_gas);

		let gas_limit = min(after_gas, target_gas);
		try_or_fail!(self.state.metadata_mut().gasometer.record_cost(gas_limit));

		self.state.inc_nonce(caller);

		self.enter_substate(gas_limit, false);

		{
			if self.code_size(address) != U256::zero() {
				let _ = self.exit_substate(StackExitKind::Failed);
				return Capture::Exit((ExitError::CreateCollision.into(), None, Vec::new()));
			}

			if self.nonce(address) > U256::zero() {
				let _ = self.exit_substate(StackExitKind::Failed);
				return Capture::Exit((ExitError::CreateCollision.into(), None, Vec::new()));
			}

			self.state.reset_storage(address);
		}

		let context = Context {
			address,
			caller,
			apparent_value: value,
		};
		let transfer = Transfer {
			source: caller,
			target: address,
			value,
		};
		match self.state.transfer(transfer) {
			Ok(()) => (),
			Err(e) => {
				let _ = self.exit_substate(StackExitKind::Reverted);
				return Capture::Exit((ExitReason::Error(e), None, Vec::new()));
			}
		}

		if self.config.create_increase_nonce {
			self.state.inc_nonce(address);
		}

		let mut runtime = Runtime::new(
			Rc::new(init_code),
			Rc::new(Vec::new()),
			context,
			self.config,
		);

		let reason = self.execute(&mut runtime);
		log::debug!(target: "evm", "Create execution using address {}: {:?}", address, reason);

		match reason {
			ExitReason::Succeed(s) => {
				let out = runtime.machine().return_value();

				if let Some(limit) = self.config.create_contract_limit {
					if out.len() > limit {
						self.state.metadata_mut().gasometer.fail();
						let _ = self.exit_substate(StackExitKind::Failed);
						return Capture::Exit((
							ExitError::CreateContractLimit.into(),
							None,
							Vec::new(),
						));
					}
				}

				match self
					.state
					.metadata_mut()
					.gasometer
					.record_deposit(out.len())
				{
					Ok(()) => {
						let e = self.exit_substate(StackExitKind::Succeeded);
						self.state.set_code(address, out);
						try_or_fail!(e);
						Capture::Exit((ExitReason::Succeed(s), Some(address), Vec::new()))
					}
					Err(e) => {
						let _ = self.exit_substate(StackExitKind::Failed);
						Capture::Exit((ExitReason::Error(e), None, Vec::new()))
					}
				}
			}
			ExitReason::Error(e) => {
				self.state.metadata_mut().gasometer.fail();
				let _ = self.exit_substate(StackExitKind::Failed);
				Capture::Exit((ExitReason::Error(e), None, Vec::new()))
			}
			ExitReason::Revert(e) => {
				let _ = self.exit_substate(StackExitKind::Reverted);
				Capture::Exit((
					ExitReason::Revert(e),
					None,
					runtime.machine().return_value(),
				))
			}
			ExitReason::Fatal(e) => {
				self.state.metadata_mut().gasometer.fail();
				let _ = self.exit_substate(StackExitKind::Failed);
				Capture::Exit((ExitReason::Fatal(e), None, Vec::new()))
			}
		}
	}

	#[allow(clippy::too_many_arguments)]
	fn call_inner(
		&mut self,
		code_address: H160,
		transfer: Option<Transfer>,
		input: Vec<u8>,
		target_gas: Option<u64>,
		is_static: bool,
		take_l64: bool,
		take_stipend: bool,
		context: Context,
	) -> Capture<(ExitReason, Vec<u8>), Infallible> {
		macro_rules! try_or_fail {
			( $e:expr ) => {
				match $e {
					Ok(v) => v,
					Err(e) => return Capture::Exit((e.into(), Vec::new())),
				}
			};
		}

		fn l64(gas: u64) -> u64 {
			gas - gas / 64
		}

		event!(Call {
			code_address,
			transfer: &transfer,
			input: &input,
			target_gas,
			is_static,
			context: &context,
		});

		let after_gas = if take_l64 && self.config.call_l64_after_gas {
			if self.config.estimate {
				let initial_after_gas = self.state.metadata().gasometer.gas();
				let diff = initial_after_gas - l64(initial_after_gas);
				try_or_fail!(self.state.metadata_mut().gasometer.record_cost(diff));
				self.state.metadata().gasometer.gas()
			} else {
				l64(self.state.metadata().gasometer.gas())
			}
		} else {
			self.state.metadata().gasometer.gas()
		};

		let target_gas = target_gas.unwrap_or(after_gas);
		let mut gas_limit = min(target_gas, after_gas);

		try_or_fail!(self.state.metadata_mut().gasometer.record_cost(gas_limit));

		if let Some(transfer) = transfer.as_ref() {
			if take_stipend && transfer.value != U256::zero() {
				gas_limit = gas_limit.saturating_add(self.config.call_stipend);
			}
		}

		let code = self.code(code_address);

		self.enter_substate(gas_limit, is_static);
		self.state.touch(context.address);

		if let Some(depth) = self.state.metadata().depth {
			if depth > self.config.call_stack_limit {
				let _ = self.exit_substate(StackExitKind::Reverted);
				return Capture::Exit((ExitError::CallTooDeep.into(), Vec::new()));
			}
		}

		if let Some(transfer) = transfer {
			match self.state.transfer(transfer) {
				Ok(()) => (),
				Err(e) => {
					let _ = self.exit_substate(StackExitKind::Reverted);
					return Capture::Exit((ExitReason::Error(e), Vec::new()));
				}
			}
		}

		if let Some(precompile) = self.precompile.get(&code_address) {
			return match (*precompile)(&input, Some(gas_limit), &context, is_static) {
				Ok(PrecompileOutput {
					exit_status,
					output,
					cost,
					logs,
				}) => {
					for Log {
						address,
						topics,
						data,
					} in logs
					{
						match self.log(address, topics, data) {
							Ok(_) => continue,
							Err(error) => {
								return Capture::Exit((ExitReason::Error(error), output));
							}
						}
					}

					let _ = self.state.metadata_mut().gasometer.record_cost(cost);
					let _ = self.exit_substate(StackExitKind::Succeeded);
					Capture::Exit((ExitReason::Succeed(exit_status), output))
				}
				Err(e) => {
					let _ = self.exit_substate(StackExitKind::Failed);
					Capture::Exit((ExitReason::Error(e), Vec::new()))
				}
			};
		}

		let mut runtime = Runtime::new(Rc::new(code), Rc::new(input), context, self.config);

		let reason = self.execute(&mut runtime);
		log::debug!(target: "evm", "Call execution using address {}: {:?}", code_address, reason);

		match reason {
			ExitReason::Succeed(s) => {
				let _ = self.exit_substate(StackExitKind::Succeeded);
				Capture::Exit((ExitReason::Succeed(s), runtime.machine().return_value()))
			}
			ExitReason::Error(e) => {
				let _ = self.exit_substate(StackExitKind::Failed);
				Capture::Exit((ExitReason::Error(e), Vec::new()))
			}
			ExitReason::Revert(e) => {
				let _ = self.exit_substate(StackExitKind::Reverted);
				Capture::Exit((ExitReason::Revert(e), runtime.machine().return_value()))
			}
			ExitReason::Fatal(e) => {
				self.state.metadata_mut().gasometer.fail();
				let _ = self.exit_substate(StackExitKind::Failed);
				Capture::Exit((ExitReason::Fatal(e), Vec::new()))
			}
		}
	}
}

impl<'config, S: StackState<'config>> Handler for StackExecutor<'config, S> {
	type CreateInterrupt = Infallible;
	type CreateFeedback = Infallible;
	type CallInterrupt = Infallible;
	type CallFeedback = Infallible;

	fn balance(&self, address: H160) -> U256 {
		self.state.basic(address).balance
	}

	fn code_size(&self, address: H160) -> U256 {
		U256::from(self.state.code(address).len())
	}

	fn code_hash(&self, address: H160) -> H256 {
		if !self.exists(address) {
			return H256::default();
		}

		H256::from_slice(Keccak256::digest(&self.state.code(address)).as_slice())
	}

	fn code(&self, address: H160) -> Vec<u8> {
		self.state.code(address)
	}

	fn storage(&self, address: H160, index: H256) -> H256 {
		self.state.storage(address, index)
	}

	fn original_storage(&self, address: H160, index: H256) -> H256 {
		self.state
			.original_storage(address, index)
			.unwrap_or_default()
	}

	fn exists(&self, address: H160) -> bool {
		if self.config.empty_considered_exists {
			self.state.exists(address)
		} else {
			self.state.exists(address) && !self.state.is_empty(address)
		}
	}

	fn is_cold(&self, address: H160, maybe_index: Option<H256>) -> bool {
		match maybe_index {
			None => self.state.is_cold(address),
			Some(index) => self.state.is_storage_cold(address, index),
		}
	}

	fn gas_left(&self) -> U256 {
		U256::from(self.state.metadata().gasometer.gas())
	}

	fn gas_price(&self) -> U256 {
		self.state.gas_price()
	}
	fn origin(&self) -> H160 {
		self.state.origin()
	}
	fn block_hash(&self, number: U256) -> H256 {
		self.state.block_hash(number)
	}
	fn block_number(&self) -> U256 {
		self.state.block_number()
	}
	fn block_coinbase(&self) -> H160 {
		self.state.block_coinbase()
	}
	fn block_timestamp(&self) -> U256 {
		self.state.block_timestamp()
	}
	fn block_difficulty(&self) -> U256 {
		self.state.block_difficulty()
	}
	fn block_gas_limit(&self) -> U256 {
		self.state.block_gas_limit()
	}
	fn chain_id(&self) -> U256 {
		self.state.chain_id()
	}

	fn deleted(&self, address: H160) -> bool {
		self.state.deleted(address)
	}

	fn set_storage(&mut self, address: H160, index: H256, value: H256) -> Result<(), ExitError> {
		self.state.set_storage(address, index, value);
		Ok(())
	}

	fn log(&mut self, address: H160, topics: Vec<H256>, data: Vec<u8>) -> Result<(), ExitError> {
		self.state.log(address, topics, data);
		Ok(())
	}

	fn mark_delete(&mut self, address: H160, target: H160) -> Result<(), ExitError> {
		let balance = self.balance(address);

		event!(Suicide {
			target,
			address,
			balance,
		});

		self.state.transfer(Transfer {
			source: address,
			target,
			value: balance,
		})?;
		self.state.reset_balance(address);
		self.state.set_deleted(address);

		Ok(())
	}

	#[cfg(not(feature = "tracing"))]
	fn create(
		&mut self,
		caller: H160,
		scheme: CreateScheme,
		value: U256,
		init_code: Vec<u8>,
		target_gas: Option<u64>,
	) -> Capture<(ExitReason, Option<H160>, Vec<u8>), Self::CreateInterrupt> {
		self.create_inner(caller, scheme, value, init_code, target_gas, true)
	}

	#[cfg(feature = "tracing")]
	fn create(
		&mut self,
		caller: H160,
		scheme: CreateScheme,
		value: U256,
		init_code: Vec<u8>,
		target_gas: Option<u64>,
	) -> Capture<(ExitReason, Option<H160>, Vec<u8>), Self::CreateInterrupt> {
		let capture = self.create_inner(caller, scheme, value, init_code, target_gas, true);

		if let Capture::Exit((ref reason, _, ref return_value)) = capture {
			emit_exit!(reason, return_value);
		}

		capture
	}

	#[cfg(not(feature = "tracing"))]
	fn call(
		&mut self,
		code_address: H160,
		transfer: Option<Transfer>,
		input: Vec<u8>,
		target_gas: Option<u64>,
		is_static: bool,
		context: Context,
	) -> Capture<(ExitReason, Vec<u8>), Self::CallInterrupt> {
		self.call_inner(
			code_address,
			transfer,
			input,
			target_gas,
			is_static,
			true,
			true,
			context,
		)
	}

	#[cfg(feature = "tracing")]
	fn call(
		&mut self,
		code_address: H160,
		transfer: Option<Transfer>,
		input: Vec<u8>,
		target_gas: Option<u64>,
		is_static: bool,
		context: Context,
	) -> Capture<(ExitReason, Vec<u8>), Self::CallInterrupt> {
		let capture = self.call_inner(
			code_address,
			transfer,
			input,
			target_gas,
			is_static,
			true,
			true,
			context,
		);

		if let Capture::Exit((ref reason, ref return_value)) = capture {
			emit_exit!(reason, return_value);
		}

		capture
	}

	#[inline]
	fn pre_validate(
		&mut self,
		context: &Context,
		opcode: Opcode,
		stack: &Stack,
	) -> Result<(), ExitError> {
		// log::trace!(target: "evm", "Running opcode: {:?}, Pre gas-left: {:?}", opcode, gasometer.gas());

		if let Some(cost) = gasometer::static_opcode_cost(opcode) {
			self.state.metadata_mut().gasometer.record_cost(cost)?;
		} else {
			let is_static = self.state.metadata().is_static;
			let (gas_cost, target, memory_cost) = gasometer::dynamic_opcode_cost(
				context.address,
				opcode,
				stack,
				is_static,
				self.config,
				self,
			)?;

			let gasometer = &mut self.state.metadata_mut().gasometer;

			gasometer.record_dynamic_cost(gas_cost, memory_cost)?;
			match target {
				StorageTarget::Address(address) => {
					self.state.metadata_mut().access_address(address)
				}
				StorageTarget::Slot(address, key) => {
					self.state.metadata_mut().access_storage(address, key)
				}
				StorageTarget::None => (),
			}
		}

		Ok(())
	}
}<|MERGE_RESOLUTION|>--- conflicted
+++ resolved
@@ -273,7 +273,6 @@
 		gas_limit: u64,
 		access_list: Vec<(H160, Vec<H256>)>, // See EIP-2930
 	) -> ExitReason {
-<<<<<<< HEAD
 		event!(TransactCreate {
 			caller,
 			value,
@@ -282,18 +281,9 @@
 			address: self.create_address(CreateScheme::Legacy { caller }),
 		});
 
-		let transaction_cost = gasometer::create_transaction_cost(&init_code);
-		match self
-			.state
-			.metadata_mut()
-			.gasometer
-			.record_transaction(transaction_cost)
-		{
-=======
 		let transaction_cost = gasometer::create_transaction_cost(&init_code, &access_list);
 		let gasometer = &mut self.state.metadata_mut().gasometer;
 		match gasometer.record_transaction(transaction_cost) {
->>>>>>> 2ebb8832
 			Ok(()) => (),
 			Err(e) => return emit_exit!(e.into()),
 		}
@@ -323,7 +313,6 @@
 		gas_limit: u64,
 		access_list: Vec<(H160, Vec<H256>)>, // See EIP-2930
 	) -> ExitReason {
-<<<<<<< HEAD
 		event!(TransactCreate2 {
 			caller,
 			value,
@@ -337,21 +326,13 @@
 			}),
 		});
 
-		let transaction_cost = gasometer::create_transaction_cost(&init_code);
-		match self
-			.state
-			.metadata_mut()
-			.gasometer
-			.record_transaction(transaction_cost)
-		{
-=======
 		let transaction_cost = gasometer::create_transaction_cost(&init_code, &access_list);
 		let gasometer = &mut self.state.metadata_mut().gasometer;
 		match gasometer.record_transaction(transaction_cost) {
->>>>>>> 2ebb8832
 			Ok(()) => (),
 			Err(e) => return emit_exit!(e.into()),
 		}
+
 		let code_hash = H256::from_slice(Keccak256::digest(&init_code).as_slice());
 
 		self.initialize_with_access_list(access_list);
@@ -388,7 +369,6 @@
 		gas_limit: u64,
 		access_list: Vec<(H160, Vec<H256>)>,
 	) -> (ExitReason, Vec<u8>) {
-<<<<<<< HEAD
 		event!(TransactCall {
 			caller,
 			address,
@@ -397,19 +377,9 @@
 			gas_limit,
 		});
 
-		let transaction_cost = gasometer::call_transaction_cost(&data);
-		match self
-			.state
-			.metadata_mut()
-			.gasometer
-			.record_transaction(transaction_cost)
-		{
-=======
 		let transaction_cost = gasometer::call_transaction_cost(&data, &access_list);
-
 		let gasometer = &mut self.state.metadata_mut().gasometer;
 		match gasometer.record_transaction(transaction_cost) {
->>>>>>> 2ebb8832
 			Ok(()) => (),
 			Err(e) => return emit_exit!(e.into(), Vec::new()),
 		}
