--- conflicted
+++ resolved
@@ -287,10 +287,6 @@
 		gas_limit: u64,
 		access_list: Vec<(H160, Vec<H256>)>, // See EIP-2930
 	) -> ExitReason {
-<<<<<<< HEAD
-		if let Err(e) = self.create_init(&init_code, access_list) {
-			return e.into();
-=======
 		event!(TransactCreate {
 			caller,
 			value,
@@ -299,12 +295,8 @@
 			address: self.create_address(CreateScheme::Legacy { caller }),
 		});
 
-		let transaction_cost = gasometer::create_transaction_cost(&init_code, &access_list);
-		let gasometer = &mut self.state.metadata_mut().gasometer;
-		match gasometer.record_transaction(transaction_cost) {
-			Ok(()) => (),
-			Err(e) => return emit_exit!(e.into()),
->>>>>>> 5ecf36ce
+		if let Err(e) = self.create_init(&init_code, access_list) {
+			return emit_exit!(e.into());
 		}
 
 		match self.create_inner(
@@ -330,11 +322,7 @@
 		gas_limit: u64,
 		access_list: Vec<(H160, Vec<H256>)>, // See EIP-2930
 	) -> ExitReason {
-<<<<<<< HEAD
-		if let Err(e) = self.create_init(&init_code, access_list) {
-			return e.into();
-		}
-=======
+		let code_hash = H256::from_slice(Keccak256::digest(&init_code).as_slice());
 		event!(TransactCreate2 {
 			caller,
 			value,
@@ -343,22 +331,14 @@
 			gas_limit,
 			address: self.create_address(CreateScheme::Create2 {
 				caller,
-				code_hash: H256::from_slice(Keccak256::digest(&init_code).as_slice()),
+				code_hash,
 				salt,
 			}),
 		});
 
-		let transaction_cost = gasometer::create_transaction_cost(&init_code, &access_list);
-		let gasometer = &mut self.state.metadata_mut().gasometer;
-		match gasometer.record_transaction(transaction_cost) {
-			Ok(()) => (),
-			Err(e) => return emit_exit!(e.into()),
-		}
-
-		let code_hash = H256::from_slice(Keccak256::digest(&init_code).as_slice());
->>>>>>> 5ecf36ce
-
-		let code_hash = H256::from_slice(Keccak256::digest(&init_code).as_slice());
+		if let Err(e) = self.create_init(&init_code, access_list) {
+			return emit_exit!(e.into());
+		}
 
 		match self.create_inner(
 			caller,
