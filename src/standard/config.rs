--- conflicted
+++ resolved
@@ -97,13 +97,10 @@
 	pub has_base_fee: bool,
 	/// Has PUSH0 opcode. See [EIP-3855](https://github.com/ethereum/EIPs/blob/master/EIPS/eip-3855.md)
 	pub has_push0: bool,
-<<<<<<< HEAD
+	/// Enables transient storage. See [EIP-1153](https://github.com/ethereum/EIPs/blob/master/EIPS/eip-1153.md)
+	pub eip_1153_enabled: bool,
 	/// Enables MCOPY instruction. See [EIP-5656](https://github.com/ethereum/EIPs/blob/master/EIPS/eip-5656.md)
 	pub eip_5656_enabled: bool,
-=======
-	/// Enables transient storage. See [EIP-1153](https://github.com/ethereum/EIPs/blob/master/EIPS/eip-1153.md)
-	pub eip_1153_enabled: bool,
->>>>>>> 63b19f7e
 }
 
 impl Config {
@@ -157,11 +154,8 @@
 			has_ext_code_hash: false,
 			has_base_fee: false,
 			has_push0: false,
-<<<<<<< HEAD
-			eip_5656_enabled: false,
-=======
-			eip_1153_enabled: false,
->>>>>>> 63b19f7e
+			eip_1153_enabled: false,
+			eip_5656_enabled: false,
 		}
 	}
 
@@ -215,11 +209,8 @@
 			has_ext_code_hash: true,
 			has_base_fee: false,
 			has_push0: false,
-<<<<<<< HEAD
-			eip_5656_enabled: false,
-=======
-			eip_1153_enabled: false,
->>>>>>> 63b19f7e
+			eip_1153_enabled: false,
+			eip_5656_enabled: false,
 		}
 	}
 
@@ -254,11 +245,8 @@
 			disallow_executable_format,
 			warm_coinbase_address,
 			max_initcode_size,
-<<<<<<< HEAD
+			eip_1153_enabled,
 			eip_5656_enabled,
-=======
-			eip_1153_enabled,
->>>>>>> 63b19f7e
 		} = inputs;
 
 		// See https://eips.ethereum.org/EIPS/eip-2929
@@ -321,11 +309,8 @@
 			has_ext_code_hash: true,
 			has_base_fee,
 			has_push0,
-<<<<<<< HEAD
+			eip_1153_enabled,
 			eip_5656_enabled,
-=======
-			eip_1153_enabled,
->>>>>>> 63b19f7e
 		}
 	}
 }
@@ -342,11 +327,8 @@
 	disallow_executable_format: bool,
 	warm_coinbase_address: bool,
 	max_initcode_size: Option<usize>,
-<<<<<<< HEAD
+	eip_1153_enabled: bool,
 	eip_5656_enabled: bool,
-=======
-	eip_1153_enabled: bool,
->>>>>>> 63b19f7e
 }
 
 impl DerivedConfigInputs {
@@ -361,11 +343,8 @@
 			disallow_executable_format: false,
 			warm_coinbase_address: false,
 			max_initcode_size: None,
-<<<<<<< HEAD
-			eip_5656_enabled: false,
-=======
-			eip_1153_enabled: false,
->>>>>>> 63b19f7e
+			eip_1153_enabled: false,
+			eip_5656_enabled: false,
 		}
 	}
 
@@ -380,11 +359,8 @@
 			disallow_executable_format: true,
 			warm_coinbase_address: false,
 			max_initcode_size: None,
-<<<<<<< HEAD
-			eip_5656_enabled: false,
-=======
-			eip_1153_enabled: false,
->>>>>>> 63b19f7e
+			eip_1153_enabled: false,
+			eip_5656_enabled: false,
 		}
 	}
 
@@ -399,11 +375,8 @@
 			disallow_executable_format: true,
 			warm_coinbase_address: false,
 			max_initcode_size: None,
-<<<<<<< HEAD
-			eip_5656_enabled: false,
-=======
-			eip_1153_enabled: false,
->>>>>>> 63b19f7e
+			eip_1153_enabled: false,
+			eip_5656_enabled: false,
 		}
 	}
 
@@ -419,11 +392,8 @@
 			warm_coinbase_address: true,
 			// 2 * 24576 as per EIP-3860
 			max_initcode_size: Some(0xC000),
-<<<<<<< HEAD
-			eip_5656_enabled: false,
-=======
-			eip_1153_enabled: false,
->>>>>>> 63b19f7e
+			eip_1153_enabled: false,
+			eip_5656_enabled: false,
 		}
 	}
 }