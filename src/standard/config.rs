--- conflicted
+++ resolved
@@ -97,13 +97,10 @@
 	pub has_base_fee: bool,
 	/// Has PUSH0 opcode. See [EIP-3855](https://github.com/ethereum/EIPs/blob/master/EIPS/eip-3855.md)
 	pub has_push0: bool,
-<<<<<<< HEAD
 	/// Uses EIP-1559 (Base fee is burned when this flag is enabled) [EIP-1559](https://github.com/ethereum/EIPs/blob/master/EIPS/eip-1559.md)
 	pub eip_1559: bool,
-=======
 	/// Enables transient storage. See [EIP-1153](https://github.com/ethereum/EIPs/blob/master/EIPS/eip-1153.md)
 	pub eip_1153_enabled: bool,
->>>>>>> 63b19f7e
 }
 
 impl Config {
@@ -157,11 +154,8 @@
 			has_ext_code_hash: false,
 			has_base_fee: false,
 			has_push0: false,
-<<<<<<< HEAD
 			eip_1559: false,
-=======
-			eip_1153_enabled: false,
->>>>>>> 63b19f7e
+			eip_1153_enabled: false,
 		}
 	}
 
@@ -215,11 +209,8 @@
 			has_ext_code_hash: true,
 			has_base_fee: false,
 			has_push0: false,
-<<<<<<< HEAD
 			eip_1559: false,
-=======
-			eip_1153_enabled: false,
->>>>>>> 63b19f7e
+			eip_1153_enabled: false,
 		}
 	}
 
@@ -259,11 +250,8 @@
 			disallow_executable_format,
 			warm_coinbase_address,
 			max_initcode_size,
-<<<<<<< HEAD
 			eip_1559,
-=======
 			eip_1153_enabled,
->>>>>>> 63b19f7e
 		} = inputs;
 
 		// See https://eips.ethereum.org/EIPS/eip-2929
@@ -326,11 +314,8 @@
 			has_ext_code_hash: true,
 			has_base_fee,
 			has_push0,
-<<<<<<< HEAD
 			eip_1559,
-=======
 			eip_1153_enabled,
->>>>>>> 63b19f7e
 		}
 	}
 }
@@ -350,11 +335,8 @@
 	disallow_executable_format: bool,
 	warm_coinbase_address: bool,
 	max_initcode_size: Option<usize>,
-<<<<<<< HEAD
 	eip_1559: bool,
-=======
 	eip_1153_enabled: bool,
->>>>>>> 63b19f7e
 }
 
 impl DerivedConfigInputs {
@@ -369,11 +351,8 @@
 			disallow_executable_format: false,
 			warm_coinbase_address: false,
 			max_initcode_size: None,
-<<<<<<< HEAD
 			eip_1559: false,
-=======
-			eip_1153_enabled: false,
->>>>>>> 63b19f7e
+			eip_1153_enabled: false,
 		}
 	}
 
@@ -388,11 +367,8 @@
 			disallow_executable_format: true,
 			warm_coinbase_address: false,
 			max_initcode_size: None,
-<<<<<<< HEAD
 			eip_1559: true,
-=======
-			eip_1153_enabled: false,
->>>>>>> 63b19f7e
+			eip_1153_enabled: false,
 		}
 	}
 
@@ -407,11 +383,8 @@
 			disallow_executable_format: true,
 			warm_coinbase_address: false,
 			max_initcode_size: None,
-<<<<<<< HEAD
 			eip_1559: true,
-=======
-			eip_1153_enabled: false,
->>>>>>> 63b19f7e
+			eip_1153_enabled: false,
 		}
 	}
 
@@ -427,8 +400,8 @@
 			warm_coinbase_address: true,
 			// 2 * 24576 as per EIP-3860
 			max_initcode_size: Some(0xC000),
-<<<<<<< HEAD
 			eip_1559: true,
+			eip_1153_enabled: false,
 		}
 	}
 
@@ -445,9 +418,7 @@
 			// 2 * (MAX_CODE_SIZE = `24576`) = (0xC000 = 49152) as per EIP-3860
 			max_initcode_size: Some(0xC000),
 			eip_1559: true,
-=======
-			eip_1153_enabled: false,
->>>>>>> 63b19f7e
+			eip_1153_enabled: true,
 		}
 	}
 }