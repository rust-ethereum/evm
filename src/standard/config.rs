use evm_interpreter::fork::{Fork, Fork::*};

/// Runtime configuration.
#[derive(Clone, Debug)]
pub struct Config {
	/// Gas paid for extcode.
	pub gas_ext_code: u64,
	/// Gas paid for extcodehash.
	pub gas_ext_code_hash: u64,
	/// Gas paid for sstore set.
	pub gas_sstore_set: u64,
	/// Gas paid for sstore reset.
	pub gas_sstore_reset: u64,
	/// Gas paid for sstore refund.
	pub refund_sstore_clears: i64,
	/// EIP-3529
	pub max_refund_quotient: u64,
	/// Gas paid for BALANCE opcode.
	pub gas_balance: u64,
	/// Gas paid for SLOAD opcode.
	pub gas_sload: u64,
	/// Gas paid for cold SLOAD opcode.
	pub gas_sload_cold: u64,
	/// Gas paid for SUICIDE opcode.
	pub gas_suicide: u64,
	/// Gas paid for SUICIDE opcode when it hits a new account.
	pub gas_suicide_new_account: u64,
	/// Gas paid for CALL opcode.
	pub gas_call: u64,
	/// Gas paid for EXP opcode for every byte.
	pub gas_expbyte: u64,
	/// Gas paid for a contract creation transaction.
	pub gas_transaction_create: u64,
	/// Gas paid for a message call transaction.
	pub gas_transaction_call: u64,
	/// Gas paid for zero data in a transaction.
	pub gas_transaction_zero_data: u64,
	/// Gas paid for non-zero data in a transaction.
	pub gas_transaction_non_zero_data: u64,
	/// Gas paid per address in transaction access list (see EIP-2930).
	pub gas_access_list_address: u64,
	/// Gas paid per storage key in transaction access list (see EIP-2930).
	pub gas_access_list_storage_key: u64,
	/// Gas paid for accessing cold account.
	pub gas_account_access_cold: u64,
	/// Gas paid for accessing ready storage.
	pub gas_storage_read_warm: u64,
	/// EIP-1283.
	pub sstore_gas_metering: bool,
	/// EIP-1706.
	pub sstore_revert_under_stipend: bool,
	/// EIP-2929
	pub increase_state_access_gas: bool,
	/// EIP-3529
	pub decrease_clears_refund: bool,
	/// EIP-3541
	pub disallow_executable_format: bool,
	/// EIP-3651
	pub warm_coinbase_address: bool,
	/// Whether to throw out of gas error when
	/// CALL/CALLCODE/DELEGATECALL requires more than maximum amount
	/// of gas.
	pub err_on_call_with_more_gas: bool,
	/// Take l64 for callcreate after gas.
	pub call_l64_after_gas: bool,
	/// Whether empty account is considered exists.
	pub empty_considered_exists: bool,
	/// Whether create transactions and create opcode increases nonce by one.
	pub create_increase_nonce: bool,
	/// Stack limit.
	pub stack_limit: usize,
	/// Memory limit.
	pub memory_limit: usize,
	/// Call limit.
	pub call_stack_limit: usize,
	/// Create contract limit.
	pub create_contract_limit: Option<usize>,
	/// EIP-3860, maximum size limit of init_code.
	pub max_initcode_size: Option<usize>,
	/// Call stipend.
	pub call_stipend: u64,
	/// Has delegate call.
	pub has_delegate_call: bool,
	/// Has create2.
	pub has_create2: bool,
	/// Has revert.
	pub has_revert: bool,
	/// Has return data.
	pub has_return_data: bool,
	/// Has bitwise shifting.
	pub has_bitwise_shifting: bool,
	/// Has chain ID.
	pub has_chain_id: bool,
	/// Has self balance.
	pub has_self_balance: bool,
	/// Has ext code hash.
	pub has_ext_code_hash: bool,
	/// Has ext block fee. See [EIP-3198](https://github.com/ethereum/EIPs/blob/master/EIPS/eip-3198.md)
	pub has_base_fee: bool,
	/// Has PUSH0 opcode. See [EIP-3855](https://github.com/ethereum/EIPs/blob/master/EIPS/eip-3855.md)
	pub has_push0: bool,
<<<<<<< HEAD
	pub fork: Fork,
=======
	/// Enables transient storage. See [EIP-1153](https://github.com/ethereum/EIPs/blob/master/EIPS/eip-1153.md)
	pub eip_1153_enabled: bool,
	/// Enables MCOPY instruction. See [EIP-5656](https://github.com/ethereum/EIPs/blob/master/EIPS/eip-5656.md)
	pub eip_5656_enabled: bool,
	/// Uses EIP-1559 (Base fee is burned when this flag is enabled) [EIP-1559](https://github.com/ethereum/EIPs/blob/master/EIPS/eip-1559.md)
	pub eip_1559_enabled: bool,
>>>>>>> fda8a408
}

impl Config {
	/// Frontier hard fork configuration.
	pub const fn frontier() -> Config {
		Config {
			gas_ext_code: 20,
			gas_ext_code_hash: 20,
			gas_balance: 20,
			gas_sload: 50,
			gas_sload_cold: 0,
			gas_sstore_set: 20000,
			gas_sstore_reset: 5000,
			refund_sstore_clears: 15000,
			max_refund_quotient: 2,
			gas_suicide: 0,
			gas_suicide_new_account: 0,
			gas_call: 40,
			gas_expbyte: 10,
			gas_transaction_create: 21000,
			gas_transaction_call: 21000,
			gas_transaction_zero_data: 4,
			gas_transaction_non_zero_data: 68,
			gas_access_list_address: 0,
			gas_access_list_storage_key: 0,
			gas_account_access_cold: 0,
			gas_storage_read_warm: 0,
			sstore_gas_metering: false,
			sstore_revert_under_stipend: false,
			increase_state_access_gas: false,
			decrease_clears_refund: false,
			disallow_executable_format: false,
			warm_coinbase_address: false,
			err_on_call_with_more_gas: true,
			empty_considered_exists: true,
			create_increase_nonce: false,
			call_l64_after_gas: false,
			stack_limit: 1024,
			memory_limit: usize::MAX,
			call_stack_limit: 1024,
			create_contract_limit: None,
			max_initcode_size: None,
			call_stipend: 2300,
			has_delegate_call: false,
			has_create2: false,
			has_revert: false,
			has_return_data: false,
			has_bitwise_shifting: false,
			has_chain_id: false,
			has_self_balance: false,
			has_ext_code_hash: false,
			has_base_fee: false,
			has_push0: false,
<<<<<<< HEAD
			fork: FRONTIER,
=======
			eip_1153_enabled: false,
			eip_5656_enabled: false,
			eip_1559_enabled: false,
>>>>>>> fda8a408
		}
	}

	/// Istanbul hard fork configuration.
	pub const fn istanbul() -> Config {
		Config {
			gas_ext_code: 700,
			gas_ext_code_hash: 700,
			gas_balance: 700,
			gas_sload: 800,
			gas_sload_cold: 0,
			gas_sstore_set: 20000,
			gas_sstore_reset: 5000,
			refund_sstore_clears: 15000,
			max_refund_quotient: 2,
			gas_suicide: 5000,
			gas_suicide_new_account: 25000,
			gas_call: 700,
			gas_expbyte: 50,
			gas_transaction_create: 53000,
			gas_transaction_call: 21000,
			gas_transaction_zero_data: 4,
			gas_transaction_non_zero_data: 16,
			gas_access_list_address: 0,
			gas_access_list_storage_key: 0,
			gas_account_access_cold: 0,
			gas_storage_read_warm: 0,
			sstore_gas_metering: true,
			sstore_revert_under_stipend: true,
			increase_state_access_gas: false,
			decrease_clears_refund: false,
			disallow_executable_format: false,
			warm_coinbase_address: false,
			err_on_call_with_more_gas: false,
			empty_considered_exists: false,
			create_increase_nonce: true,
			call_l64_after_gas: true,
			stack_limit: 1024,
			memory_limit: usize::MAX,
			call_stack_limit: 1024,
			create_contract_limit: Some(0x6000),
			max_initcode_size: None,
			call_stipend: 2300,
			has_delegate_call: true,
			has_create2: true,
			has_revert: true,
			has_return_data: true,
			has_bitwise_shifting: true,
			has_chain_id: true,
			has_self_balance: true,
			has_ext_code_hash: true,
			has_base_fee: false,
			has_push0: false,
<<<<<<< HEAD
			fork: ISTANBUL,
=======
			eip_1153_enabled: false,
			eip_5656_enabled: false,
			eip_1559_enabled: false,
>>>>>>> fda8a408
		}
	}

	/// Berlin hard fork configuration.
	pub const fn berlin() -> Config {
		Self::config_with_derived_values(DerivedConfigInputs::berlin())
	}

	/// london hard fork configuration.
	pub const fn london() -> Config {
		Self::config_with_derived_values(DerivedConfigInputs::london())
	}

	/// The Merge (Paris) hard fork configuration.
	pub const fn merge() -> Config {
		Self::config_with_derived_values(DerivedConfigInputs::merge())
	}

	/// Shanghai hard fork configuration.
	pub const fn shanghai() -> Config {
		Self::config_with_derived_values(DerivedConfigInputs::shanghai())
	}

<<<<<<< HEAD
=======
	/// Cancun hard fork configuration.
>>>>>>> fda8a408
	pub const fn cancun() -> Config {
		Self::config_with_derived_values(DerivedConfigInputs::cancun())
	}

	const fn config_with_derived_values(inputs: DerivedConfigInputs) -> Config {
		let DerivedConfigInputs {
			gas_storage_read_warm,
			gas_sload_cold,
			gas_access_list_storage_key,
			decrease_clears_refund,
			has_base_fee,
			has_push0,
			disallow_executable_format,
			warm_coinbase_address,
			max_initcode_size,
<<<<<<< HEAD
			fork,
=======
			eip_1153_enabled,
			eip_5656_enabled,
			eip_1559_enabled,
>>>>>>> fda8a408
		} = inputs;

		// See https://eips.ethereum.org/EIPS/eip-2929
		let gas_sload = gas_storage_read_warm;
		let gas_sstore_reset = 5000 - gas_sload_cold;

		// See https://eips.ethereum.org/EIPS/eip-3529
		let refund_sstore_clears = if decrease_clears_refund {
			(gas_sstore_reset + gas_access_list_storage_key) as i64
		} else {
			15000
		};
		let max_refund_quotient = if decrease_clears_refund { 5 } else { 2 };

		Config {
			gas_ext_code: 0,
			gas_ext_code_hash: 0,
			gas_balance: 0,
			gas_sload,
			gas_sload_cold,
			gas_sstore_set: 20000,
			gas_sstore_reset,
			refund_sstore_clears,
			max_refund_quotient,
			gas_suicide: 5000,
			gas_suicide_new_account: 25000,
			gas_call: 0,
			gas_expbyte: 50,
			gas_transaction_create: 53000,
			gas_transaction_call: 21000,
			gas_transaction_zero_data: 4,
			gas_transaction_non_zero_data: 16,
			gas_access_list_address: 2400,
			gas_access_list_storage_key,
			gas_account_access_cold: 2600,
			gas_storage_read_warm,
			sstore_gas_metering: true,
			sstore_revert_under_stipend: true,
			increase_state_access_gas: true,
			decrease_clears_refund,
			disallow_executable_format,
			warm_coinbase_address,
			err_on_call_with_more_gas: false,
			empty_considered_exists: false,
			create_increase_nonce: true,
			call_l64_after_gas: true,
			stack_limit: 1024,
			memory_limit: usize::MAX,
			call_stack_limit: 1024,
			create_contract_limit: Some(0x6000),
			max_initcode_size,
			call_stipend: 2300,
			has_delegate_call: true,
			has_create2: true,
			has_revert: true,
			has_return_data: true,
			has_bitwise_shifting: true,
			has_chain_id: true,
			has_self_balance: true,
			has_ext_code_hash: true,
			has_base_fee,
			has_push0,
<<<<<<< HEAD
			fork,
=======
			eip_1153_enabled,
			eip_5656_enabled,
			eip_1559_enabled,
>>>>>>> fda8a408
		}
	}
}

/// Independent inputs that are used to derive other config values.
/// See `Config::config_with_derived_values` implementation for details.
struct DerivedConfigInputs {
	/// `WARM_STORAGE_READ_COST` (see EIP-2929).
	gas_storage_read_warm: u64,
	/// `COLD_SLOAD_COST` (see EIP-2929).
	gas_sload_cold: u64,
	/// `ACCESS_LIST_STORAGE_KEY_COST` (see EIP-2930).
	gas_access_list_storage_key: u64,
	decrease_clears_refund: bool,
	has_base_fee: bool,
	has_push0: bool,
	disallow_executable_format: bool,
	warm_coinbase_address: bool,
	max_initcode_size: Option<usize>,
<<<<<<< HEAD
	fork: Fork,
=======
	eip_1153_enabled: bool,
	eip_5656_enabled: bool,
	eip_1559_enabled: bool,
>>>>>>> fda8a408
}

impl DerivedConfigInputs {
	const fn berlin() -> Self {
		Self {
			gas_storage_read_warm: 100,
			gas_sload_cold: 2100,
			gas_access_list_storage_key: 1900,
			decrease_clears_refund: false,
			has_base_fee: false,
			has_push0: false,
			disallow_executable_format: false,
			warm_coinbase_address: false,
			max_initcode_size: None,
<<<<<<< HEAD
			fork: BERLIN,
=======
			eip_1153_enabled: false,
			eip_5656_enabled: false,
			eip_1559_enabled: false,
>>>>>>> fda8a408
		}
	}

	const fn london() -> Self {
		Self {
			gas_storage_read_warm: 100,
			gas_sload_cold: 2100,
			gas_access_list_storage_key: 1900,
			decrease_clears_refund: true,
			has_base_fee: true,
			has_push0: false,
			disallow_executable_format: true,
			warm_coinbase_address: false,
			max_initcode_size: None,
<<<<<<< HEAD
			fork: LONDON,
=======
			eip_1153_enabled: false,
			eip_5656_enabled: false,
			eip_1559_enabled: true,
>>>>>>> fda8a408
		}
	}

	const fn merge() -> Self {
		Self {
			gas_storage_read_warm: 100,
			gas_sload_cold: 2100,
			gas_access_list_storage_key: 1900,
			decrease_clears_refund: true,
			has_base_fee: true,
			has_push0: false,
			disallow_executable_format: true,
			warm_coinbase_address: false,
			max_initcode_size: None,
<<<<<<< HEAD
			fork: MERGE,
=======
			eip_1153_enabled: false,
			eip_5656_enabled: false,
			eip_1559_enabled: true,
>>>>>>> fda8a408
		}
	}

	const fn shanghai() -> Self {
		Self {
			gas_storage_read_warm: 100,
			gas_sload_cold: 2100,
			gas_access_list_storage_key: 1900,
			decrease_clears_refund: true,
			has_base_fee: true,
			has_push0: true,
			disallow_executable_format: true,
			warm_coinbase_address: true,
			// 2 * 24576 as per EIP-3860
			max_initcode_size: Some(0xC000),
<<<<<<< HEAD
			fork: SHANGHAI,
		}
	}
=======
			eip_1153_enabled: false,
			eip_5656_enabled: false,
			eip_1559_enabled: true,
		}
	}

>>>>>>> fda8a408
	const fn cancun() -> Self {
		Self {
			gas_storage_read_warm: 100,
			gas_sload_cold: 2100,
			gas_access_list_storage_key: 1900,
			decrease_clears_refund: true,
			has_base_fee: true,
			has_push0: true,
			disallow_executable_format: true,
			warm_coinbase_address: true,
			// 2 * (MAX_CODE_SIZE = `24576`) = (0xC000 = 49152) as per EIP-3860
			max_initcode_size: Some(0xC000),
<<<<<<< HEAD
			fork: CANCUN,
=======
			eip_1153_enabled: true,
			eip_5656_enabled: true,
			eip_1559_enabled: true,
>>>>>>> fda8a408
		}
	}
}<|MERGE_RESOLUTION|>--- conflicted
+++ resolved
@@ -99,16 +99,13 @@
 	pub has_base_fee: bool,
 	/// Has PUSH0 opcode. See [EIP-3855](https://github.com/ethereum/EIPs/blob/master/EIPS/eip-3855.md)
 	pub has_push0: bool,
-<<<<<<< HEAD
-	pub fork: Fork,
-=======
 	/// Enables transient storage. See [EIP-1153](https://github.com/ethereum/EIPs/blob/master/EIPS/eip-1153.md)
 	pub eip_1153_enabled: bool,
 	/// Enables MCOPY instruction. See [EIP-5656](https://github.com/ethereum/EIPs/blob/master/EIPS/eip-5656.md)
 	pub eip_5656_enabled: bool,
 	/// Uses EIP-1559 (Base fee is burned when this flag is enabled) [EIP-1559](https://github.com/ethereum/EIPs/blob/master/EIPS/eip-1559.md)
 	pub eip_1559_enabled: bool,
->>>>>>> fda8a408
+	pub fork: Fork,
 }
 
 impl Config {
@@ -162,13 +159,10 @@
 			has_ext_code_hash: false,
 			has_base_fee: false,
 			has_push0: false,
-<<<<<<< HEAD
+			eip_1153_enabled: false,
+			eip_5656_enabled: false,
+			eip_1559_enabled: false,
 			fork: FRONTIER,
-=======
-			eip_1153_enabled: false,
-			eip_5656_enabled: false,
-			eip_1559_enabled: false,
->>>>>>> fda8a408
 		}
 	}
 
@@ -222,13 +216,10 @@
 			has_ext_code_hash: true,
 			has_base_fee: false,
 			has_push0: false,
-<<<<<<< HEAD
+			eip_1153_enabled: false,
+			eip_5656_enabled: false,
+			eip_1559_enabled: false,
 			fork: ISTANBUL,
-=======
-			eip_1153_enabled: false,
-			eip_5656_enabled: false,
-			eip_1559_enabled: false,
->>>>>>> fda8a408
 		}
 	}
 
@@ -252,10 +243,7 @@
 		Self::config_with_derived_values(DerivedConfigInputs::shanghai())
 	}
 
-<<<<<<< HEAD
-=======
 	/// Cancun hard fork configuration.
->>>>>>> fda8a408
 	pub const fn cancun() -> Config {
 		Self::config_with_derived_values(DerivedConfigInputs::cancun())
 	}
@@ -271,13 +259,10 @@
 			disallow_executable_format,
 			warm_coinbase_address,
 			max_initcode_size,
-<<<<<<< HEAD
-			fork,
-=======
 			eip_1153_enabled,
 			eip_5656_enabled,
 			eip_1559_enabled,
->>>>>>> fda8a408
+			fork,
 		} = inputs;
 
 		// See https://eips.ethereum.org/EIPS/eip-2929
@@ -340,13 +325,10 @@
 			has_ext_code_hash: true,
 			has_base_fee,
 			has_push0,
-<<<<<<< HEAD
-			fork,
-=======
 			eip_1153_enabled,
 			eip_5656_enabled,
 			eip_1559_enabled,
->>>>>>> fda8a408
+			fork,
 		}
 	}
 }
@@ -366,13 +348,10 @@
 	disallow_executable_format: bool,
 	warm_coinbase_address: bool,
 	max_initcode_size: Option<usize>,
-<<<<<<< HEAD
-	fork: Fork,
-=======
 	eip_1153_enabled: bool,
 	eip_5656_enabled: bool,
 	eip_1559_enabled: bool,
->>>>>>> fda8a408
+	fork: Fork,
 }
 
 impl DerivedConfigInputs {
@@ -387,13 +366,10 @@
 			disallow_executable_format: false,
 			warm_coinbase_address: false,
 			max_initcode_size: None,
-<<<<<<< HEAD
+			eip_1153_enabled: false,
+			eip_5656_enabled: false,
+			eip_1559_enabled: false,
 			fork: BERLIN,
-=======
-			eip_1153_enabled: false,
-			eip_5656_enabled: false,
-			eip_1559_enabled: false,
->>>>>>> fda8a408
 		}
 	}
 
@@ -408,13 +384,10 @@
 			disallow_executable_format: true,
 			warm_coinbase_address: false,
 			max_initcode_size: None,
-<<<<<<< HEAD
+			eip_1153_enabled: false,
+			eip_5656_enabled: false,
+			eip_1559_enabled: true,
 			fork: LONDON,
-=======
-			eip_1153_enabled: false,
-			eip_5656_enabled: false,
-			eip_1559_enabled: true,
->>>>>>> fda8a408
 		}
 	}
 
@@ -429,13 +402,10 @@
 			disallow_executable_format: true,
 			warm_coinbase_address: false,
 			max_initcode_size: None,
-<<<<<<< HEAD
+			eip_1153_enabled: false,
+			eip_5656_enabled: false,
+			eip_1559_enabled: true,
 			fork: MERGE,
-=======
-			eip_1153_enabled: false,
-			eip_5656_enabled: false,
-			eip_1559_enabled: true,
->>>>>>> fda8a408
 		}
 	}
 
@@ -451,18 +421,12 @@
 			warm_coinbase_address: true,
 			// 2 * 24576 as per EIP-3860
 			max_initcode_size: Some(0xC000),
-<<<<<<< HEAD
+			eip_1153_enabled: false,
+			eip_5656_enabled: false,
+			eip_1559_enabled: true,
 			fork: SHANGHAI,
 		}
 	}
-=======
-			eip_1153_enabled: false,
-			eip_5656_enabled: false,
-			eip_1559_enabled: true,
-		}
-	}
-
->>>>>>> fda8a408
 	const fn cancun() -> Self {
 		Self {
 			gas_storage_read_warm: 100,
@@ -475,13 +439,10 @@
 			warm_coinbase_address: true,
 			// 2 * (MAX_CODE_SIZE = `24576`) = (0xC000 = 49152) as per EIP-3860
 			max_initcode_size: Some(0xC000),
-<<<<<<< HEAD
+			eip_1153_enabled: false,
+			eip_5656_enabled: false,
+			eip_1559_enabled: true,
 			fork: CANCUN,
-=======
-			eip_1153_enabled: true,
-			eip_5656_enabled: true,
-			eip_1559_enabled: true,
->>>>>>> fda8a408
 		}
 	}
 }